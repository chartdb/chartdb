import React, { useCallback } from 'react';
import ChartDBLogo from '@/assets/logo-light.png';
import ChartDBDarkLogo from '@/assets/logo-dark.png';
import { useBreakpoint } from '@/hooks/use-breakpoint';
import { useTheme } from '@/hooks/use-theme';
import { DiagramName } from './diagram-name';
import { LastSaved } from './last-saved';
import { LanguageNav } from './language-nav/language-nav';
import { Menu } from './menu/menu';

export interface TopNavbarProps {}

export const TopNavbar: React.FC<TopNavbarProps> = () => {
<<<<<<< HEAD
    const {
        clearDiagramData,
        deleteDiagram,
        updateDiagramUpdatedAt,
        databaseType,
    } = useChartDB();
    const {
        openCreateDiagramDialog,
        openOpenDiagramDialog,
        openExportSQLDialog,
        openImportDatabaseDialog,
        openExportImageDialog,
        openExportDiagramDialog,
        openImportDiagramDialog,
    } = useDialog();
    const { showAlert } = useAlert();
    const { setTheme, theme } = useTheme();
    const {
        hideSidePanel,
        isSidePanelShowed,
        showSidePanel,
        isToolbarShowed,
        openToolbar,
        closeToolbar,
    } = useLayout();
    const {
        scrollAction,
        setScrollAction,
        setShowCardinality,
        showCardinality,
        setShowDependenciesOnCanvas,
        showDependenciesOnCanvas,
    } = useLocalConfig();
=======
>>>>>>> 74c17304
    const { effectiveTheme } = useTheme();
    const { isMd: isDesktop } = useBreakpoint('md');

    const renderStars = useCallback(() => {
        return (
            <iframe
                src={`https://ghbtns.com/github-btn.html?user=chartdb&repo=chartdb&type=star&size=${isDesktop ? 'large' : 'small'}&text=false`}
                width={isDesktop ? '40' : '25'}
                height={isDesktop ? '30' : '20'}
                title="GitHub"
            ></iframe>
        );
    }, [isDesktop]);

    const openBuckleWaitlist = useCallback(() => {
        window.open('https://waitlist.buckle.dev', '_blank');
    }, []);

    const showOrHideToolBar = useCallback(() => {
        if (isToolbarShowed) {
            closeToolbar();
        } else {
            openToolbar();
        }
    }, [isToolbarShowed, closeToolbar, openToolbar]);

    const renderGetBuckleButton = useCallback(() => {
        return (
            <button
                className="gradient-background relative inline-flex items-center justify-center overflow-hidden rounded-lg p-0.5 text-base text-gray-700 focus:outline-none focus:ring-0"
                onClick={openBuckleWaitlist}
            >
                <span className="relative inline-flex items-center justify-center whitespace-nowrap rounded-md bg-background px-2 py-0.5 font-primary text-xs font-semibold text-foreground md:text-sm">
                    ChartDB v2.0 🔥
                </span>
            </button>
        );
    }, [openBuckleWaitlist]);

    return (
        <nav className="flex flex-col justify-between border-b px-3 md:h-12 md:flex-row md:items-center md:px-4">
            <div className="flex flex-1 flex-col justify-between gap-x-1 md:flex-row md:justify-normal">
                <div className="flex items-center justify-between pt-[8px] font-primary md:py-[10px]">
                    <a
                        href="https://chartdb.io"
                        className="cursor-pointer"
                        rel="noreferrer"
                    >
                        <img
                            src={
                                effectiveTheme === 'light'
                                    ? ChartDBLogo
                                    : ChartDBDarkLogo
                            }
                            alt="chartDB"
                            className="h-4 max-w-fit"
                        />
                    </a>
                    {!isDesktop ? (
                        <div className="flex items-center gap-2">
                            {renderGetBuckleButton()}
                            {renderStars()}
                            <LanguageNav />
                        </div>
                    ) : null}
                </div>
<<<<<<< HEAD

                <Menubar className="h-8 border-none py-2 shadow-none md:h-10 md:py-0">
                    <MenubarMenu>
                        <MenubarTrigger>{t('menu.file.file')}</MenubarTrigger>
                        <MenubarContent>
                            <MenubarItem onClick={createNewDiagram}>
                                {t('menu.file.new')}
                            </MenubarItem>
                            <MenubarItem onClick={openDiagram}>
                                {t('menu.file.open')}
                                <MenubarShortcut>
                                    {
                                        keyboardShortcutsForOS[
                                            KeyboardShortcutAction.OPEN_DIAGRAM
                                        ].keyCombinationLabel
                                    }
                                </MenubarShortcut>
                            </MenubarItem>
                            <MenubarItem onClick={updateDiagramUpdatedAt}>
                                {t('menu.file.save')}
                                <MenubarShortcut>
                                    {
                                        keyboardShortcutsForOS[
                                            KeyboardShortcutAction.SAVE_DIAGRAM
                                        ].keyCombinationLabel
                                    }
                                </MenubarShortcut>
                            </MenubarItem>
                            <MenubarSeparator />
                            <MenubarSub>
                                <MenubarSubTrigger>
                                    {t('menu.file.import_database')}
                                </MenubarSubTrigger>
                                <MenubarSubContent>
                                    <MenubarItem
                                        onClick={() =>
                                            openImportDatabaseDialog({
                                                databaseType:
                                                    DatabaseType.POSTGRESQL,
                                            })
                                        }
                                    >
                                        {databaseTypeToLabelMap['postgresql']}
                                    </MenubarItem>
                                    <MenubarItem
                                        onClick={() =>
                                            openImportDatabaseDialog({
                                                databaseType:
                                                    DatabaseType.MYSQL,
                                            })
                                        }
                                    >
                                        {databaseTypeToLabelMap['mysql']}
                                    </MenubarItem>
                                    <MenubarItem
                                        onClick={() =>
                                            openImportDatabaseDialog({
                                                databaseType:
                                                    DatabaseType.SQL_SERVER,
                                            })
                                        }
                                    >
                                        {databaseTypeToLabelMap['sql_server']}
                                    </MenubarItem>
                                    <MenubarItem
                                        onClick={() =>
                                            openImportDatabaseDialog({
                                                databaseType:
                                                    DatabaseType.MARIADB,
                                            })
                                        }
                                    >
                                        {databaseTypeToLabelMap['mariadb']}
                                    </MenubarItem>
                                    <MenubarItem
                                        onClick={() =>
                                            openImportDatabaseDialog({
                                                databaseType:
                                                    DatabaseType.SQLITE,
                                            })
                                        }
                                    >
                                        {databaseTypeToLabelMap['sqlite']}
                                    </MenubarItem>
                                </MenubarSubContent>
                            </MenubarSub>
                            <MenubarSeparator />
                            <MenubarSub>
                                <MenubarSubTrigger>
                                    {t('menu.file.export_sql')}
                                </MenubarSubTrigger>
                                <MenubarSubContent>
                                    <MenubarItem
                                        onClick={() =>
                                            exportSQL(DatabaseType.GENERIC)
                                        }
                                    >
                                        {databaseTypeToLabelMap['generic']}
                                    </MenubarItem>
                                    <MenubarItem
                                        onClick={() =>
                                            exportSQL(DatabaseType.POSTGRESQL)
                                        }
                                    >
                                        {databaseTypeToLabelMap['postgresql']}
                                        <MenubarShortcut className="text-base">
                                            {emojiAI}
                                        </MenubarShortcut>
                                    </MenubarItem>
                                    <MenubarItem
                                        onClick={() =>
                                            exportSQL(DatabaseType.MYSQL)
                                        }
                                    >
                                        {databaseTypeToLabelMap['mysql']}
                                        <MenubarShortcut className="text-base">
                                            {emojiAI}
                                        </MenubarShortcut>
                                    </MenubarItem>
                                    <MenubarItem
                                        onClick={() =>
                                            exportSQL(DatabaseType.SQL_SERVER)
                                        }
                                    >
                                        {databaseTypeToLabelMap['sql_server']}
                                        <MenubarShortcut className="text-base">
                                            {emojiAI}
                                        </MenubarShortcut>
                                    </MenubarItem>
                                    <MenubarItem
                                        onClick={() =>
                                            exportSQL(DatabaseType.MARIADB)
                                        }
                                    >
                                        {databaseTypeToLabelMap['mariadb']}
                                        <MenubarShortcut className="text-base">
                                            {emojiAI}
                                        </MenubarShortcut>
                                    </MenubarItem>
                                    <MenubarItem
                                        onClick={() =>
                                            exportSQL(DatabaseType.SQLITE)
                                        }
                                    >
                                        {databaseTypeToLabelMap['sqlite']}
                                        <MenubarShortcut className="text-base">
                                            {emojiAI}
                                        </MenubarShortcut>
                                    </MenubarItem>
                                </MenubarSubContent>
                            </MenubarSub>
                            <MenubarSub>
                                <MenubarSubTrigger>
                                    {t('menu.file.export_as')}
                                </MenubarSubTrigger>
                                <MenubarSubContent>
                                    <MenubarItem onClick={exportPNG}>
                                        PNG
                                    </MenubarItem>
                                    <MenubarItem onClick={exportJPG}>
                                        JPG
                                    </MenubarItem>
                                    <MenubarItem onClick={exportSVG}>
                                        SVG
                                    </MenubarItem>
                                </MenubarSubContent>
                            </MenubarSub>
                            <MenubarSeparator />
                            <MenubarItem
                                onClick={() =>
                                    showAlert({
                                        title: t('delete_diagram_alert.title'),
                                        description: t(
                                            'delete_diagram_alert.description'
                                        ),
                                        actionLabel: t(
                                            'delete_diagram_alert.delete'
                                        ),
                                        closeLabel: t(
                                            'delete_diagram_alert.cancel'
                                        ),
                                        onAction: handleDeleteDiagramAction,
                                    })
                                }
                            >
                                {t('menu.file.delete_diagram')}
                            </MenubarItem>
                            <MenubarSeparator />
                            <MenubarItem>{t('menu.file.exit')}</MenubarItem>
                        </MenubarContent>
                    </MenubarMenu>
                    <MenubarMenu>
                        <MenubarTrigger>{t('menu.edit.edit')}</MenubarTrigger>
                        <MenubarContent>
                            <MenubarItem onClick={undo} disabled={!hasUndo}>
                                {t('menu.edit.undo')}
                                <MenubarShortcut>
                                    {
                                        keyboardShortcutsForOS[
                                            KeyboardShortcutAction.UNDO
                                        ].keyCombinationLabel
                                    }
                                </MenubarShortcut>
                            </MenubarItem>
                            <MenubarItem onClick={redo} disabled={!hasRedo}>
                                {t('menu.edit.redo')}
                                <MenubarShortcut>
                                    {
                                        keyboardShortcutsForOS[
                                            KeyboardShortcutAction.REDO
                                        ].keyCombinationLabel
                                    }
                                </MenubarShortcut>
                            </MenubarItem>
                            <MenubarSeparator />
                            <MenubarItem
                                onClick={() =>
                                    showAlert({
                                        title: t('clear_diagram_alert.title'),
                                        description: t(
                                            'clear_diagram_alert.description'
                                        ),
                                        actionLabel: t(
                                            'clear_diagram_alert.clear'
                                        ),
                                        closeLabel: t(
                                            'clear_diagram_alert.cancel'
                                        ),
                                        onAction: clearDiagramData,
                                    })
                                }
                            >
                                {t('menu.edit.clear')}
                            </MenubarItem>
                        </MenubarContent>
                    </MenubarMenu>
                    <MenubarMenu>
                        <MenubarTrigger>{t('menu.view.view')}</MenubarTrigger>
                        <MenubarContent>
                            <MenubarItem onClick={showOrHideSidePanel}>
                                {isSidePanelShowed
                                    ? t('menu.view.hide_sidebar')
                                    : t('menu.view.show_sidebar')}
                                <MenubarShortcut>
                                    {
                                        keyboardShortcutsForOS[
                                            KeyboardShortcutAction
                                                .TOGGLE_SIDE_PANEL
                                        ].keyCombinationLabel
                                    }
                                </MenubarShortcut>
                            </MenubarItem>

                            <MenubarItem onClick={showOrHideToolBar}>
                                {isToolbarShowed
                                    ? t('menu.view.hide_toolbar')
                                    : t('menu.view.show_toolbar')}
                            </MenubarItem>
                            <MenubarSeparator />
                            <MenubarItem onClick={showOrHideCardinality}>
                                {showCardinality
                                    ? t('menu.view.hide_cardinality')
                                    : t('menu.view.show_cardinality')}
                            </MenubarItem>
                            {databaseType !== DatabaseType.CLICKHOUSE ? (
                                <MenubarItem onClick={showOrHideDependencies}>
                                    {showDependenciesOnCanvas
                                        ? t('menu.view.hide_dependencies')
                                        : t('menu.view.show_dependencies')}
                                </MenubarItem>
                            ) : null}
                            <MenubarSeparator />
                            <MenubarSub>
                                <MenubarSubTrigger>
                                    {t('menu.view.zoom_on_scroll')}
                                </MenubarSubTrigger>
                                <MenubarSubContent>
                                    <MenubarCheckboxItem
                                        checked={scrollAction === 'zoom'}
                                        onClick={() => setScrollAction('zoom')}
                                    >
                                        {t('zoom.on')}
                                    </MenubarCheckboxItem>
                                    <MenubarCheckboxItem
                                        checked={scrollAction === 'pan'}
                                        onClick={() => setScrollAction('pan')}
                                    >
                                        {t('zoom.off')}
                                    </MenubarCheckboxItem>
                                </MenubarSubContent>
                            </MenubarSub>
                            <MenubarSeparator />
                            <MenubarSub>
                                <MenubarSubTrigger>
                                    {t('menu.view.theme')}
                                </MenubarSubTrigger>
                                <MenubarSubContent>
                                    <MenubarCheckboxItem
                                        checked={theme === 'system'}
                                        onClick={() => setTheme('system')}
                                    >
                                        {t('theme.system')}
                                    </MenubarCheckboxItem>
                                    <MenubarCheckboxItem
                                        checked={theme === 'light'}
                                        onClick={() => setTheme('light')}
                                    >
                                        {t('theme.light')}
                                    </MenubarCheckboxItem>
                                    <MenubarCheckboxItem
                                        checked={theme === 'dark'}
                                        onClick={() => setTheme('dark')}
                                    >
                                        {t('theme.dark')}
                                    </MenubarCheckboxItem>
                                </MenubarSubContent>
                            </MenubarSub>
                        </MenubarContent>
                    </MenubarMenu>

                    <MenubarMenu>
                        <MenubarTrigger>{t('menu.share.share')}</MenubarTrigger>
                        <MenubarContent>
                            <MenubarItem onClick={openExportDiagramDialog}>
                                {t('menu.share.export_diagram')}
                            </MenubarItem>
                            <MenubarItem onClick={openImportDiagramDialog}>
                                {t('menu.share.import_diagram')}
                            </MenubarItem>
                        </MenubarContent>
                    </MenubarMenu>

                    <MenubarMenu>
                        <MenubarTrigger>{t('menu.help.help')}</MenubarTrigger>
                        <MenubarContent>
                            <MenubarItem onClick={openChartDBIO}>
                                {t('menu.help.visit_website')}
                            </MenubarItem>
                            <MenubarItem onClick={openJoinDiscord}>
                                {t('menu.help.join_discord')}
                            </MenubarItem>
                            <MenubarItem onClick={openCalendly}>
                                {t('menu.help.schedule_a_call')}
                            </MenubarItem>
                        </MenubarContent>
                    </MenubarMenu>
                </Menubar>
=======
                <Menu />
>>>>>>> 74c17304
            </div>
            {isDesktop ? (
                <>
                    <DiagramName />
                    <div className="hidden flex-1 items-center justify-end gap-2 sm:flex">
                        {renderGetBuckleButton()}
                        <LastSaved />
                        {renderStars()}
                        <LanguageNav />
                    </div>
                </>
            ) : (
                <div className="flex flex-1 justify-center pb-2 pt-1">
                    <DiagramName />
                </div>
            )}
        </nav>
    );
};<|MERGE_RESOLUTION|>--- conflicted
+++ resolved
@@ -11,42 +11,6 @@
 export interface TopNavbarProps {}
 
 export const TopNavbar: React.FC<TopNavbarProps> = () => {
-<<<<<<< HEAD
-    const {
-        clearDiagramData,
-        deleteDiagram,
-        updateDiagramUpdatedAt,
-        databaseType,
-    } = useChartDB();
-    const {
-        openCreateDiagramDialog,
-        openOpenDiagramDialog,
-        openExportSQLDialog,
-        openImportDatabaseDialog,
-        openExportImageDialog,
-        openExportDiagramDialog,
-        openImportDiagramDialog,
-    } = useDialog();
-    const { showAlert } = useAlert();
-    const { setTheme, theme } = useTheme();
-    const {
-        hideSidePanel,
-        isSidePanelShowed,
-        showSidePanel,
-        isToolbarShowed,
-        openToolbar,
-        closeToolbar,
-    } = useLayout();
-    const {
-        scrollAction,
-        setScrollAction,
-        setShowCardinality,
-        showCardinality,
-        setShowDependenciesOnCanvas,
-        showDependenciesOnCanvas,
-    } = useLocalConfig();
-=======
->>>>>>> 74c17304
     const { effectiveTheme } = useTheme();
     const { isMd: isDesktop } = useBreakpoint('md');
 
@@ -64,14 +28,6 @@
     const openBuckleWaitlist = useCallback(() => {
         window.open('https://waitlist.buckle.dev', '_blank');
     }, []);
-
-    const showOrHideToolBar = useCallback(() => {
-        if (isToolbarShowed) {
-            closeToolbar();
-        } else {
-            openToolbar();
-        }
-    }, [isToolbarShowed, closeToolbar, openToolbar]);
 
     const renderGetBuckleButton = useCallback(() => {
         return (
@@ -113,357 +69,7 @@
                         </div>
                     ) : null}
                 </div>
-<<<<<<< HEAD
-
-                <Menubar className="h-8 border-none py-2 shadow-none md:h-10 md:py-0">
-                    <MenubarMenu>
-                        <MenubarTrigger>{t('menu.file.file')}</MenubarTrigger>
-                        <MenubarContent>
-                            <MenubarItem onClick={createNewDiagram}>
-                                {t('menu.file.new')}
-                            </MenubarItem>
-                            <MenubarItem onClick={openDiagram}>
-                                {t('menu.file.open')}
-                                <MenubarShortcut>
-                                    {
-                                        keyboardShortcutsForOS[
-                                            KeyboardShortcutAction.OPEN_DIAGRAM
-                                        ].keyCombinationLabel
-                                    }
-                                </MenubarShortcut>
-                            </MenubarItem>
-                            <MenubarItem onClick={updateDiagramUpdatedAt}>
-                                {t('menu.file.save')}
-                                <MenubarShortcut>
-                                    {
-                                        keyboardShortcutsForOS[
-                                            KeyboardShortcutAction.SAVE_DIAGRAM
-                                        ].keyCombinationLabel
-                                    }
-                                </MenubarShortcut>
-                            </MenubarItem>
-                            <MenubarSeparator />
-                            <MenubarSub>
-                                <MenubarSubTrigger>
-                                    {t('menu.file.import_database')}
-                                </MenubarSubTrigger>
-                                <MenubarSubContent>
-                                    <MenubarItem
-                                        onClick={() =>
-                                            openImportDatabaseDialog({
-                                                databaseType:
-                                                    DatabaseType.POSTGRESQL,
-                                            })
-                                        }
-                                    >
-                                        {databaseTypeToLabelMap['postgresql']}
-                                    </MenubarItem>
-                                    <MenubarItem
-                                        onClick={() =>
-                                            openImportDatabaseDialog({
-                                                databaseType:
-                                                    DatabaseType.MYSQL,
-                                            })
-                                        }
-                                    >
-                                        {databaseTypeToLabelMap['mysql']}
-                                    </MenubarItem>
-                                    <MenubarItem
-                                        onClick={() =>
-                                            openImportDatabaseDialog({
-                                                databaseType:
-                                                    DatabaseType.SQL_SERVER,
-                                            })
-                                        }
-                                    >
-                                        {databaseTypeToLabelMap['sql_server']}
-                                    </MenubarItem>
-                                    <MenubarItem
-                                        onClick={() =>
-                                            openImportDatabaseDialog({
-                                                databaseType:
-                                                    DatabaseType.MARIADB,
-                                            })
-                                        }
-                                    >
-                                        {databaseTypeToLabelMap['mariadb']}
-                                    </MenubarItem>
-                                    <MenubarItem
-                                        onClick={() =>
-                                            openImportDatabaseDialog({
-                                                databaseType:
-                                                    DatabaseType.SQLITE,
-                                            })
-                                        }
-                                    >
-                                        {databaseTypeToLabelMap['sqlite']}
-                                    </MenubarItem>
-                                </MenubarSubContent>
-                            </MenubarSub>
-                            <MenubarSeparator />
-                            <MenubarSub>
-                                <MenubarSubTrigger>
-                                    {t('menu.file.export_sql')}
-                                </MenubarSubTrigger>
-                                <MenubarSubContent>
-                                    <MenubarItem
-                                        onClick={() =>
-                                            exportSQL(DatabaseType.GENERIC)
-                                        }
-                                    >
-                                        {databaseTypeToLabelMap['generic']}
-                                    </MenubarItem>
-                                    <MenubarItem
-                                        onClick={() =>
-                                            exportSQL(DatabaseType.POSTGRESQL)
-                                        }
-                                    >
-                                        {databaseTypeToLabelMap['postgresql']}
-                                        <MenubarShortcut className="text-base">
-                                            {emojiAI}
-                                        </MenubarShortcut>
-                                    </MenubarItem>
-                                    <MenubarItem
-                                        onClick={() =>
-                                            exportSQL(DatabaseType.MYSQL)
-                                        }
-                                    >
-                                        {databaseTypeToLabelMap['mysql']}
-                                        <MenubarShortcut className="text-base">
-                                            {emojiAI}
-                                        </MenubarShortcut>
-                                    </MenubarItem>
-                                    <MenubarItem
-                                        onClick={() =>
-                                            exportSQL(DatabaseType.SQL_SERVER)
-                                        }
-                                    >
-                                        {databaseTypeToLabelMap['sql_server']}
-                                        <MenubarShortcut className="text-base">
-                                            {emojiAI}
-                                        </MenubarShortcut>
-                                    </MenubarItem>
-                                    <MenubarItem
-                                        onClick={() =>
-                                            exportSQL(DatabaseType.MARIADB)
-                                        }
-                                    >
-                                        {databaseTypeToLabelMap['mariadb']}
-                                        <MenubarShortcut className="text-base">
-                                            {emojiAI}
-                                        </MenubarShortcut>
-                                    </MenubarItem>
-                                    <MenubarItem
-                                        onClick={() =>
-                                            exportSQL(DatabaseType.SQLITE)
-                                        }
-                                    >
-                                        {databaseTypeToLabelMap['sqlite']}
-                                        <MenubarShortcut className="text-base">
-                                            {emojiAI}
-                                        </MenubarShortcut>
-                                    </MenubarItem>
-                                </MenubarSubContent>
-                            </MenubarSub>
-                            <MenubarSub>
-                                <MenubarSubTrigger>
-                                    {t('menu.file.export_as')}
-                                </MenubarSubTrigger>
-                                <MenubarSubContent>
-                                    <MenubarItem onClick={exportPNG}>
-                                        PNG
-                                    </MenubarItem>
-                                    <MenubarItem onClick={exportJPG}>
-                                        JPG
-                                    </MenubarItem>
-                                    <MenubarItem onClick={exportSVG}>
-                                        SVG
-                                    </MenubarItem>
-                                </MenubarSubContent>
-                            </MenubarSub>
-                            <MenubarSeparator />
-                            <MenubarItem
-                                onClick={() =>
-                                    showAlert({
-                                        title: t('delete_diagram_alert.title'),
-                                        description: t(
-                                            'delete_diagram_alert.description'
-                                        ),
-                                        actionLabel: t(
-                                            'delete_diagram_alert.delete'
-                                        ),
-                                        closeLabel: t(
-                                            'delete_diagram_alert.cancel'
-                                        ),
-                                        onAction: handleDeleteDiagramAction,
-                                    })
-                                }
-                            >
-                                {t('menu.file.delete_diagram')}
-                            </MenubarItem>
-                            <MenubarSeparator />
-                            <MenubarItem>{t('menu.file.exit')}</MenubarItem>
-                        </MenubarContent>
-                    </MenubarMenu>
-                    <MenubarMenu>
-                        <MenubarTrigger>{t('menu.edit.edit')}</MenubarTrigger>
-                        <MenubarContent>
-                            <MenubarItem onClick={undo} disabled={!hasUndo}>
-                                {t('menu.edit.undo')}
-                                <MenubarShortcut>
-                                    {
-                                        keyboardShortcutsForOS[
-                                            KeyboardShortcutAction.UNDO
-                                        ].keyCombinationLabel
-                                    }
-                                </MenubarShortcut>
-                            </MenubarItem>
-                            <MenubarItem onClick={redo} disabled={!hasRedo}>
-                                {t('menu.edit.redo')}
-                                <MenubarShortcut>
-                                    {
-                                        keyboardShortcutsForOS[
-                                            KeyboardShortcutAction.REDO
-                                        ].keyCombinationLabel
-                                    }
-                                </MenubarShortcut>
-                            </MenubarItem>
-                            <MenubarSeparator />
-                            <MenubarItem
-                                onClick={() =>
-                                    showAlert({
-                                        title: t('clear_diagram_alert.title'),
-                                        description: t(
-                                            'clear_diagram_alert.description'
-                                        ),
-                                        actionLabel: t(
-                                            'clear_diagram_alert.clear'
-                                        ),
-                                        closeLabel: t(
-                                            'clear_diagram_alert.cancel'
-                                        ),
-                                        onAction: clearDiagramData,
-                                    })
-                                }
-                            >
-                                {t('menu.edit.clear')}
-                            </MenubarItem>
-                        </MenubarContent>
-                    </MenubarMenu>
-                    <MenubarMenu>
-                        <MenubarTrigger>{t('menu.view.view')}</MenubarTrigger>
-                        <MenubarContent>
-                            <MenubarItem onClick={showOrHideSidePanel}>
-                                {isSidePanelShowed
-                                    ? t('menu.view.hide_sidebar')
-                                    : t('menu.view.show_sidebar')}
-                                <MenubarShortcut>
-                                    {
-                                        keyboardShortcutsForOS[
-                                            KeyboardShortcutAction
-                                                .TOGGLE_SIDE_PANEL
-                                        ].keyCombinationLabel
-                                    }
-                                </MenubarShortcut>
-                            </MenubarItem>
-
-                            <MenubarItem onClick={showOrHideToolBar}>
-                                {isToolbarShowed
-                                    ? t('menu.view.hide_toolbar')
-                                    : t('menu.view.show_toolbar')}
-                            </MenubarItem>
-                            <MenubarSeparator />
-                            <MenubarItem onClick={showOrHideCardinality}>
-                                {showCardinality
-                                    ? t('menu.view.hide_cardinality')
-                                    : t('menu.view.show_cardinality')}
-                            </MenubarItem>
-                            {databaseType !== DatabaseType.CLICKHOUSE ? (
-                                <MenubarItem onClick={showOrHideDependencies}>
-                                    {showDependenciesOnCanvas
-                                        ? t('menu.view.hide_dependencies')
-                                        : t('menu.view.show_dependencies')}
-                                </MenubarItem>
-                            ) : null}
-                            <MenubarSeparator />
-                            <MenubarSub>
-                                <MenubarSubTrigger>
-                                    {t('menu.view.zoom_on_scroll')}
-                                </MenubarSubTrigger>
-                                <MenubarSubContent>
-                                    <MenubarCheckboxItem
-                                        checked={scrollAction === 'zoom'}
-                                        onClick={() => setScrollAction('zoom')}
-                                    >
-                                        {t('zoom.on')}
-                                    </MenubarCheckboxItem>
-                                    <MenubarCheckboxItem
-                                        checked={scrollAction === 'pan'}
-                                        onClick={() => setScrollAction('pan')}
-                                    >
-                                        {t('zoom.off')}
-                                    </MenubarCheckboxItem>
-                                </MenubarSubContent>
-                            </MenubarSub>
-                            <MenubarSeparator />
-                            <MenubarSub>
-                                <MenubarSubTrigger>
-                                    {t('menu.view.theme')}
-                                </MenubarSubTrigger>
-                                <MenubarSubContent>
-                                    <MenubarCheckboxItem
-                                        checked={theme === 'system'}
-                                        onClick={() => setTheme('system')}
-                                    >
-                                        {t('theme.system')}
-                                    </MenubarCheckboxItem>
-                                    <MenubarCheckboxItem
-                                        checked={theme === 'light'}
-                                        onClick={() => setTheme('light')}
-                                    >
-                                        {t('theme.light')}
-                                    </MenubarCheckboxItem>
-                                    <MenubarCheckboxItem
-                                        checked={theme === 'dark'}
-                                        onClick={() => setTheme('dark')}
-                                    >
-                                        {t('theme.dark')}
-                                    </MenubarCheckboxItem>
-                                </MenubarSubContent>
-                            </MenubarSub>
-                        </MenubarContent>
-                    </MenubarMenu>
-
-                    <MenubarMenu>
-                        <MenubarTrigger>{t('menu.share.share')}</MenubarTrigger>
-                        <MenubarContent>
-                            <MenubarItem onClick={openExportDiagramDialog}>
-                                {t('menu.share.export_diagram')}
-                            </MenubarItem>
-                            <MenubarItem onClick={openImportDiagramDialog}>
-                                {t('menu.share.import_diagram')}
-                            </MenubarItem>
-                        </MenubarContent>
-                    </MenubarMenu>
-
-                    <MenubarMenu>
-                        <MenubarTrigger>{t('menu.help.help')}</MenubarTrigger>
-                        <MenubarContent>
-                            <MenubarItem onClick={openChartDBIO}>
-                                {t('menu.help.visit_website')}
-                            </MenubarItem>
-                            <MenubarItem onClick={openJoinDiscord}>
-                                {t('menu.help.join_discord')}
-                            </MenubarItem>
-                            <MenubarItem onClick={openCalendly}>
-                                {t('menu.help.schedule_a_call')}
-                            </MenubarItem>
-                        </MenubarContent>
-                    </MenubarMenu>
-                </Menubar>
-=======
                 <Menu />
->>>>>>> 74c17304
             </div>
             {isDesktop ? (
                 <>
