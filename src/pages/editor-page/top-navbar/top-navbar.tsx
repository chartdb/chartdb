--- conflicted
+++ resolved
@@ -712,7 +712,6 @@
                                         </MenubarCheckboxItem>
                                         <MenubarCheckboxItem
                                             onClick={() =>
-<<<<<<< HEAD
                                                 changeLanguage(hiMetadata.code)
                                             }
                                             checked={
@@ -721,7 +720,9 @@
                                             }
                                         >
                                             {hiMetadata.name}
-=======
+                                        </MenubarCheckboxItem>
+                                        <MenubarCheckboxItem
+                                            onClick={() =>
                                                 changeLanguage(jaMetadata.code)
                                             }
                                             checked={
@@ -730,7 +731,6 @@
                                             }
                                         >
                                             {jaMetadata.name}
->>>>>>> 588543f3
                                         </MenubarCheckboxItem>
                                     </MenubarSubContent>
                                 </MenubarSub>
