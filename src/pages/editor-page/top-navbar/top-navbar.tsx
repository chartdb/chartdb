import React, { useCallback, useEffect, useState } from 'react';
import TimeAgo from 'timeago-react';
import {
    Menubar,
    MenubarContent,
    MenubarItem,
    MenubarMenu,
    MenubarSeparator,
    MenubarShortcut,
    MenubarSub,
    MenubarSubContent,
    MenubarSubTrigger,
    MenubarTrigger,
} from '@/components/menubar/menubar';
import { Label } from '@/components/label/label';
import { Button } from '@/components/button/button';
import { Check, Pencil } from 'lucide-react';
import { Input } from '@/components/input/input';
import { useChartDB } from '@/hooks/use-chartdb';
import { useClickAway, useKeyPressEvent } from 'react-use';
import ChartDBLogo from '@/assets/logo.png';
import { useDialog } from '@/hooks/use-dialog';
import { Badge } from '@/components/badge/badge';
import {
    Tooltip,
    TooltipContent,
    TooltipTrigger,
} from '@/components/tooltip/tooltip';
import { useExportImage } from '@/hooks/use-export-image';
import { databaseTypeToLabelMap } from '@/lib/databases';
import { DatabaseType } from '@/lib/domain/database-type';
import { useConfig } from '@/hooks/use-config';
import { IS_CHARTDB_IO } from '@/lib/env';
import { useBreakpoint } from '@/hooks/use-breakpoint';
import { DiagramIcon } from '@/components/diagram-icon/diagram-icon';
<<<<<<< HEAD
import { useLayout } from '@/hooks/use-layout';
=======
import {
    KeyboardShortcutAction,
    keyboardShortcutsForOS,
} from '@/context/keyboard-shortcuts-context/keyboard-shortcuts';
import { useHistory } from '@/hooks/use-history';
import { useTranslation } from 'react-i18next';
>>>>>>> 81c7bcc9

export interface TopNavbarProps {}

export const TopNavbar: React.FC<TopNavbarProps> = () => {
    const {
        diagramName,
        updateDiagramName,
        currentDiagram,
        clearDiagramData,
        deleteDiagram,
        updateDiagramUpdatedAt,
    } = useChartDB();
    const {
        openCreateDiagramDialog,
        openOpenDiagramDialog,
        openExportSQLDialog,
        showAlert,
    } = useDialog();
    const { t } = useTranslation();
    const { redo, undo, hasRedo, hasUndo } = useHistory();
    const { isMd: isDesktop } = useBreakpoint('md');
    const { config, updateConfig } = useConfig();
    const [editMode, setEditMode] = useState(false);
    const { exportImage } = useExportImage();
<<<<<<< HEAD
    const { showFullCanvasView, hideFullCanvasView } = useLayout();
=======
    // const { setTheme } = useTheme();
>>>>>>> 81c7bcc9
    const [editedDiagramName, setEditedDiagramName] =
        React.useState(diagramName);
    const inputRef = React.useRef<HTMLInputElement>(null);

    useEffect(() => {
        setEditedDiagramName(diagramName);
    }, [diagramName]);

    const editDiagramName = useCallback(() => {
        if (!editMode) return;
        if (editedDiagramName.trim()) {
            updateDiagramName(editedDiagramName.trim());
        }

        setEditMode(false);
    }, [editedDiagramName, updateDiagramName, editMode]);

    useClickAway(inputRef, editDiagramName);
    useKeyPressEvent('Enter', editDiagramName);

    const createNewDiagram = () => {
        openCreateDiagramDialog();
    };

    const openDiagram = () => {
        openOpenDiagramDialog();
    };

    const enterEditMode = (
        event: React.MouseEvent<HTMLButtonElement, MouseEvent>
    ) => {
        event.stopPropagation();
        setEditMode(true);
    };

    const exportPNG = useCallback(() => {
        exportImage('png');
    }, [exportImage]);

    const exportSVG = useCallback(() => {
        exportImage('svg');
    }, [exportImage]);

    const exportJPG = useCallback(() => {
        exportImage('jpeg');
    }, [exportImage]);

    const openChartDBIO = useCallback(() => {
        window.location.href = 'https://chartdb.io';
    }, []);

    const openJoinDiscord = useCallback(() => {
        window.open('https://discord.gg/QeFwyWSKwC', '_blank');
    }, []);

    const handleChangeView = (
        e: React.MouseEvent<HTMLDivElement, MouseEvent>
    ) => {
        // eslint-disable-next-line @typescript-eslint/ban-ts-comment
        //@ts-expect-error
        if (e.target.innerHTML == 'Show') showFullCanvasView();
        else {
            hideFullCanvasView();
        }
    };

    const exportSQL = useCallback(
        (databaseType: DatabaseType) => {
            if (databaseType === DatabaseType.GENERIC) {
                openExportSQLDialog({
                    targetDatabaseType: DatabaseType.GENERIC,
                });

                return;
            }

            if (IS_CHARTDB_IO) {
                const now = new Date();
                const lastExportsInLastHalfHour =
                    config?.exportActions?.filter(
                        (date) =>
                            now.getTime() - date.getTime() < 30 * 60 * 1000
                    ) ?? [];

                if (lastExportsInLastHalfHour.length >= 5) {
                    showAlert({
                        title: 'Export SQL Limit Reached',
                        content: (
                            <div className="flex flex-col gap-1 text-sm">
                                <div>
                                    We set a budget to allow the community to
                                    check the feature. You have reached the
                                    limit of 5 AI exports every 30min.
                                </div>
                                <div>
                                    Feel free to use your OPENAI_TOKEN, see the
                                    manual{' '}
                                    <a
                                        href="https://github.com/chartdb/chartdb"
                                        target="_blank"
                                        className="text-pink-600 hover:underline"
                                        rel="noreferrer"
                                    >
                                        here.
                                    </a>
                                </div>
                            </div>
                        ),
                        closeLabel: 'Close',
                    });
                    return;
                }

                updateConfig({
                    exportActions: [...lastExportsInLastHalfHour, now],
                });
            }

            openExportSQLDialog({
                targetDatabaseType: databaseType,
            });
        },
        [config?.exportActions, updateConfig, showAlert, openExportSQLDialog]
    );

    const renderStars = useCallback(() => {
        return (
            <iframe
                src={`https://ghbtns.com/github-btn.html?user=chartdb&repo=chartdb&type=star&size=${isDesktop ? 'large' : 'small'}&text=false`}
                width={isDesktop ? '40' : '25'}
                height={isDesktop ? '30' : '20'}
                title="GitHub"
            ></iframe>
        );
    }, [isDesktop]);

    // const renderDarkModeToggle = () => {
    //     return <DarkModeToggle />;
    // };

    const renderLastSaved = useCallback(() => {
        return (
            <Tooltip>
                <TooltipTrigger>
                    <Badge variant="secondary" className="flex gap-1">
                        {isDesktop ? t('last_saved') : t('saved')}
                        <TimeAgo datetime={currentDiagram.updatedAt} />
                    </Badge>
                </TooltipTrigger>
                <TooltipContent>
                    {currentDiagram.updatedAt.toLocaleString()}
                </TooltipContent>
            </Tooltip>
        );
    }, [currentDiagram.updatedAt, isDesktop, t]);

    const renderDiagramName = useCallback(() => {
        return (
            <>
                <DiagramIcon diagram={currentDiagram} />
                <div className="flex">
                    {isDesktop ? <Label>{t('diagrams')}/</Label> : null}
                </div>
                <div className="flex flex-row items-center gap-1">
                    {editMode ? (
                        <>
                            <Input
                                ref={inputRef}
                                autoFocus
                                type="text"
                                placeholder={diagramName}
                                value={editedDiagramName}
                                onClick={(e) => e.stopPropagation()}
                                onChange={(e) =>
                                    setEditedDiagramName(e.target.value)
                                }
                                className="ml-1 h-7 focus-visible:ring-0"
                            />
                            <Button
                                variant="ghost"
                                className="hidden size-7 p-2 text-slate-500 hover:bg-primary-foreground hover:text-slate-700 group-hover:flex"
                                onClick={editDiagramName}
                            >
                                <Check />
                            </Button>
                        </>
                    ) : (
                        <>
                            <Label>{diagramName}</Label>
                            <Button
                                variant="ghost"
                                className="hidden size-7 p-2 text-slate-500 hover:bg-primary-foreground hover:text-slate-700 group-hover:flex"
                                onClick={enterEditMode}
                            >
                                <Pencil />
                            </Button>
                        </>
                    )}
                </div>
            </>
        );
    }, [
        currentDiagram,
        diagramName,
        editDiagramName,
        editMode,
        editedDiagramName,
        isDesktop,
        t,
    ]);

    const emojiAI = '✨';

    return (
        <nav className="flex h-20 flex-col justify-between border-b px-4 md:h-12 md:flex-row md:items-center">
            <div className="flex flex-1 justify-between gap-x-3 md:justify-normal">
                <div className="flex py-[10px] font-primary md:items-center md:py-0">
                    <a
                        href="https://chartdb.io"
                        className="cursor-pointer"
                        rel="noreferrer"
                    >
                        <img
                            src={ChartDBLogo}
                            alt="chartDB"
                            className="h-4 max-w-fit"
                        />
                    </a>
                </div>
                <div>
                    <Menubar className="border-none shadow-none">
                        <MenubarMenu>
                            <MenubarTrigger>
                                {t('menu.file.file')}
                            </MenubarTrigger>
                            <MenubarContent>
                                <MenubarItem onClick={createNewDiagram}>
                                    {t('menu.file.new')}
                                </MenubarItem>
                                <MenubarItem onClick={openDiagram}>
                                    {t('menu.file.open')}
                                    <MenubarShortcut>
                                        {
                                            keyboardShortcutsForOS[
                                                KeyboardShortcutAction
                                                    .OPEN_DIAGRAM
                                            ].keyCombinationLabel
                                        }
                                    </MenubarShortcut>
                                </MenubarItem>
                                <MenubarItem onClick={updateDiagramUpdatedAt}>
                                    {t('menu.file.save')}
                                    <MenubarShortcut>
                                        {
                                            keyboardShortcutsForOS[
                                                KeyboardShortcutAction
                                                    .SAVE_DIAGRAM
                                            ].keyCombinationLabel
                                        }
                                    </MenubarShortcut>
                                </MenubarItem>
                                <MenubarSeparator />
                                <MenubarSub>
                                    <MenubarSubTrigger>
                                        {t('menu.file.export_sql')}
                                    </MenubarSubTrigger>
                                    <MenubarSubContent>
                                        <MenubarItem
                                            onClick={() =>
                                                exportSQL(DatabaseType.GENERIC)
                                            }
                                        >
                                            {databaseTypeToLabelMap['generic']}
                                        </MenubarItem>
                                        <MenubarItem
                                            onClick={() =>
                                                exportSQL(
                                                    DatabaseType.POSTGRESQL
                                                )
                                            }
                                        >
                                            {
                                                databaseTypeToLabelMap[
                                                    'postgresql'
                                                ]
                                            }
                                            <MenubarShortcut className="text-base">
                                                {emojiAI}
                                            </MenubarShortcut>
                                        </MenubarItem>
                                        <MenubarItem
                                            onClick={() =>
                                                exportSQL(DatabaseType.MYSQL)
                                            }
                                        >
                                            {databaseTypeToLabelMap['mysql']}
                                            <MenubarShortcut className="text-base">
                                                {emojiAI}
                                            </MenubarShortcut>
                                        </MenubarItem>
                                        <MenubarItem
                                            onClick={() =>
                                                exportSQL(
                                                    DatabaseType.SQL_SERVER
                                                )
                                            }
                                        >
                                            {
                                                databaseTypeToLabelMap[
                                                    'sql_server'
                                                ]
                                            }
                                            <MenubarShortcut className="text-base">
                                                {emojiAI}
                                            </MenubarShortcut>
                                        </MenubarItem>
                                        <MenubarItem
                                            onClick={() =>
                                                exportSQL(DatabaseType.MARIADB)
                                            }
                                        >
                                            {databaseTypeToLabelMap['mariadb']}
                                            <MenubarShortcut className="text-base">
                                                {emojiAI}
                                            </MenubarShortcut>
                                        </MenubarItem>
                                        <MenubarItem
                                            onClick={() =>
                                                exportSQL(DatabaseType.SQLITE)
                                            }
                                        >
                                            {databaseTypeToLabelMap['sqlite']}
                                            <MenubarShortcut className="text-base">
                                                {emojiAI}
                                            </MenubarShortcut>
                                        </MenubarItem>
                                    </MenubarSubContent>
                                </MenubarSub>
                                <MenubarSub>
                                    <MenubarSubTrigger>
                                        {t('menu.file.export_as')}
                                    </MenubarSubTrigger>
                                    <MenubarSubContent>
                                        <MenubarItem onClick={exportPNG}>
                                            PNG
                                        </MenubarItem>
                                        <MenubarItem onClick={exportJPG}>
                                            JPG
                                        </MenubarItem>
                                        <MenubarItem onClick={exportSVG}>
                                            SVG
                                        </MenubarItem>
                                    </MenubarSubContent>
                                </MenubarSub>
                                <MenubarSeparator />
                                <MenubarItem
                                    onClick={() =>
                                        showAlert({
                                            title: t(
                                                'delete_diagram_alert.title'
                                            ),
                                            description: t(
                                                'delete_diagram_alert.description'
                                            ),
                                            actionLabel: t(
                                                'delete_diagram_alert.delete'
                                            ),
                                            closeLabel: t(
                                                'delete_diagram_alert.cancel'
                                            ),
                                            onAction: deleteDiagram,
                                        })
                                    }
                                >
                                    {t('menu.file.delete_diagram')}
                                </MenubarItem>
                                <MenubarSeparator />
                                <MenubarItem>{t('menu.file.exit')}</MenubarItem>
                            </MenubarContent>
                        </MenubarMenu>
                        <MenubarMenu>
                            <MenubarTrigger>
                                {t('menu.edit.edit')}
                            </MenubarTrigger>
                            <MenubarContent>
                                <MenubarItem onClick={undo} disabled={!hasUndo}>
                                    {t('menu.edit.undo')}
                                    <MenubarShortcut>
                                        {
                                            keyboardShortcutsForOS[
                                                KeyboardShortcutAction.UNDO
                                            ].keyCombinationLabel
                                        }
                                    </MenubarShortcut>
                                </MenubarItem>
                                <MenubarItem onClick={redo} disabled={!hasRedo}>
                                    {t('menu.edit.redo')}
                                    <MenubarShortcut>
                                        {
                                            keyboardShortcutsForOS[
                                                KeyboardShortcutAction.REDO
                                            ].keyCombinationLabel
                                        }
                                    </MenubarShortcut>
                                </MenubarItem>
                                <MenubarSeparator />
                                <MenubarItem
                                    onClick={() =>
                                        showAlert({
                                            title: t(
                                                'clear_diagram_alert.title'
                                            ),
                                            description: t(
                                                'clear_diagram_alert.description'
                                            ),
                                            actionLabel: t(
                                                'clear_diagram_alert.clear'
                                            ),
                                            closeLabel: t(
                                                'clear_diagram_alert.cancel'
                                            ),
                                            onAction: clearDiagramData,
                                        })
                                    }
                                >
                                    {t('menu.edit.clear')}
                                </MenubarItem>
                            </MenubarContent>
                        </MenubarMenu>
                        {/* <MenubarMenu>
                            <MenubarTrigger>View</MenubarTrigger>
                            <MenubarContent>
                                <MenubarSub>
                                    <MenubarSubTrigger>Theme</MenubarSubTrigger>
                                    <MenubarSubContent>
                                        <MenubarItem
                                            onClick={() => setTheme('light')}
                                        >
                                            Light
                                        </MenubarItem>
                                        <MenubarItem
                                            onClick={() => setTheme('dark')}
                                        >
                                            Dark
                                        </MenubarItem>
                                        <MenubarItem
                                            onClick={() => {
                                                localStorage.removeItem(
                                                    'theme'
                                                );

                                                setTheme('system');
                                            }}
                                        >
                                            System
                                        </MenubarItem>
                                    </MenubarSubContent>
                                </MenubarSub>
                            </MenubarContent>
                        </MenubarMenu> */}
                        <MenubarMenu>
<<<<<<< HEAD
                            <MenubarTrigger>View</MenubarTrigger>
                            <MenubarContent>
                                <MenubarItem onClick={handleChangeView}>
                                    Show
                                </MenubarItem>
                                <MenubarItem onClick={handleChangeView}>
                                    Hide
                                </MenubarItem>
                            </MenubarContent>
                        </MenubarMenu>
                        <MenubarMenu>
                            <MenubarTrigger>Help</MenubarTrigger>
=======
                            <MenubarTrigger>
                                {t('menu.help.help')}
                            </MenubarTrigger>
>>>>>>> 81c7bcc9
                            <MenubarContent>
                                <MenubarItem onClick={openChartDBIO}>
                                    {t('menu.help.visit_website')}
                                </MenubarItem>
                                <MenubarItem onClick={openJoinDiscord}>
                                    {t('menu.help.join_discord')}
                                </MenubarItem>
                            </MenubarContent>
                        </MenubarMenu>
                    </Menubar>
                </div>
            </div>
            {isDesktop ? (
                <>
                    <div className="group flex flex-1 flex-row items-center justify-center">
                        {renderDiagramName()}
                    </div>
                    <div className="hidden flex-1 items-center justify-end gap-2 sm:flex">
                        {renderLastSaved()}
                        {renderStars()}
                        {/* {renderDarkModeToggle()} */}
                    </div>
                </>
            ) : (
                <div className="flex flex-1 flex-row justify-between gap-2">
                    <div className="group flex flex-1 flex-row items-center">
                        {renderDiagramName()}
                    </div>
                    <div className="flex items-center">{renderLastSaved()}</div>
                    <div className="flex items-center">{renderStars()}</div>
                    {/* <div className="flex justify-center items-center">
                        {renderDarkModeToggle()}
                    </div> */}
                </div>
            )}
        </nav>
    );
};<|MERGE_RESOLUTION|>--- conflicted
+++ resolved
@@ -33,16 +33,13 @@
 import { IS_CHARTDB_IO } from '@/lib/env';
 import { useBreakpoint } from '@/hooks/use-breakpoint';
 import { DiagramIcon } from '@/components/diagram-icon/diagram-icon';
-<<<<<<< HEAD
 import { useLayout } from '@/hooks/use-layout';
-=======
 import {
     KeyboardShortcutAction,
     keyboardShortcutsForOS,
 } from '@/context/keyboard-shortcuts-context/keyboard-shortcuts';
 import { useHistory } from '@/hooks/use-history';
 import { useTranslation } from 'react-i18next';
->>>>>>> 81c7bcc9
 
 export interface TopNavbarProps {}
 
@@ -67,11 +64,9 @@
     const { config, updateConfig } = useConfig();
     const [editMode, setEditMode] = useState(false);
     const { exportImage } = useExportImage();
-<<<<<<< HEAD
     const { showFullCanvasView, hideFullCanvasView } = useLayout();
-=======
     // const { setTheme } = useTheme();
->>>>>>> 81c7bcc9
+
     const [editedDiagramName, setEditedDiagramName] =
         React.useState(diagramName);
     const inputRef = React.useRef<HTMLInputElement>(null);
@@ -533,7 +528,6 @@
                             </MenubarContent>
                         </MenubarMenu> */}
                         <MenubarMenu>
-<<<<<<< HEAD
                             <MenubarTrigger>View</MenubarTrigger>
                             <MenubarContent>
                                 <MenubarItem onClick={handleChangeView}>
@@ -546,11 +540,9 @@
                         </MenubarMenu>
                         <MenubarMenu>
                             <MenubarTrigger>Help</MenubarTrigger>
-=======
                             <MenubarTrigger>
                                 {t('menu.help.help')}
                             </MenubarTrigger>
->>>>>>> 81c7bcc9
                             <MenubarContent>
                                 <MenubarItem onClick={openChartDBIO}>
                                     {t('menu.help.visit_website')}
