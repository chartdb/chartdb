import React, { useCallback } from 'react';
import {
    Menubar,
    MenubarCheckboxItem,
    MenubarContent,
    MenubarItem,
    MenubarMenu,
    MenubarSeparator,
    MenubarShortcut,
    MenubarSub,
    MenubarSubContent,
    MenubarSubTrigger,
    MenubarTrigger,
} from '@/components/menubar/menubar';
import { useChartDB } from '@/hooks/use-chartdb';
import ChartDBLogo from '@/assets/logo-light.png';
import ChartDBDarkLogo from '@/assets/logo-dark.png';
import { useDialog } from '@/hooks/use-dialog';
import { useExportImage } from '@/hooks/use-export-image';
import { databaseTypeToLabelMap } from '@/lib/databases';
import { DatabaseType } from '@/lib/domain/database-type';
import { useConfig } from '@/hooks/use-config';
import { IS_CHARTDB_IO } from '@/lib/env';
import { useBreakpoint } from '@/hooks/use-breakpoint';
import {
    KeyboardShortcutAction,
    keyboardShortcutsForOS,
} from '@/context/keyboard-shortcuts-context/keyboard-shortcuts';
import { useHistory } from '@/hooks/use-history';
import { useTranslation } from 'react-i18next';
import { useLayout } from '@/hooks/use-layout';
import { useTheme } from '@/hooks/use-theme';
import { enMetadata } from '@/i18n/locales/en';
import { esMetadata } from '@/i18n/locales/es';
import { deMetadata } from '@/i18n/locales/de';
import { jaMetadata } from '@/i18n/locales/ja';
import { useLocalConfig } from '@/hooks/use-local-config';
import { frMetadata } from '@/i18n/locales/fr';
<<<<<<< HEAD
import { hiMetadata } from '@/i18n/locales/hi';
=======
import { DiagramName } from './diagram-name';
import { LastSaved } from './last-saved';
>>>>>>> c393b288

export interface TopNavbarProps {}

export const TopNavbar: React.FC<TopNavbarProps> = () => {
    const { clearDiagramData, deleteDiagram, updateDiagramUpdatedAt } =
        useChartDB();
    const {
        openCreateDiagramDialog,
        openOpenDiagramDialog,
        openExportSQLDialog,
        openImportDatabaseDialog,
        showAlert,
        openExportImageDialog,
    } = useDialog();
    const { setTheme, theme } = useTheme();
    const { hideSidePanel, isSidePanelShowed, showSidePanel } = useLayout();
    const {
        scrollAction,
        setScrollAction,
        setShowCardinality,
        showCardinality,
        setShowDependenciesOnCanvas,
        showDependenciesOnCanvas,
    } = useLocalConfig();
    const { effectiveTheme } = useTheme();
    const { t, i18n } = useTranslation();
    const { redo, undo, hasRedo, hasUndo } = useHistory();
    const { isMd: isDesktop } = useBreakpoint('md');
    const { config, updateConfig } = useConfig();
    const { exportImage } = useExportImage();

    const createNewDiagram = () => {
        openCreateDiagramDialog();
    };

    const openDiagram = () => {
        openOpenDiagramDialog();
    };

    const exportSVG = useCallback(() => {
        exportImage('svg', 1);
    }, [exportImage]);

    const exportPNG = useCallback(() => {
        openExportImageDialog({
            format: 'png',
        });
    }, [openExportImageDialog]);

    const exportJPG = useCallback(() => {
        openExportImageDialog({
            format: 'jpeg',
        });
    }, [openExportImageDialog]);

    const openChartDBIO = useCallback(() => {
        window.location.href = 'https://chartdb.io';
    }, []);

    const openJoinDiscord = useCallback(() => {
        window.open('https://discord.gg/QeFwyWSKwC', '_blank');
    }, []);

    const openCalendly = useCallback(() => {
        window.open('https://calendly.com/fishner/15min', '_blank');
    }, []);

    const exportSQL = useCallback(
        (databaseType: DatabaseType) => {
            if (databaseType === DatabaseType.GENERIC) {
                openExportSQLDialog({
                    targetDatabaseType: DatabaseType.GENERIC,
                });

                return;
            }

            if (IS_CHARTDB_IO) {
                const now = new Date();
                const lastExportsInLastHalfHour =
                    config?.exportActions?.filter(
                        (date) =>
                            now.getTime() - date.getTime() < 30 * 60 * 1000
                    ) ?? [];

                if (lastExportsInLastHalfHour.length >= 5) {
                    showAlert({
                        title: 'Export SQL Limit Reached',
                        content: (
                            <div className="flex flex-col gap-1 text-sm">
                                <div>
                                    We set a budget to allow the community to
                                    check the feature. You have reached the
                                    limit of 5 AI exports every 30min.
                                </div>
                                <div>
                                    Feel free to use your OPENAI_TOKEN, see the
                                    manual{' '}
                                    <a
                                        href="https://github.com/chartdb/chartdb"
                                        target="_blank"
                                        className="text-pink-600 hover:underline"
                                        rel="noreferrer"
                                    >
                                        here.
                                    </a>
                                </div>
                            </div>
                        ),
                        closeLabel: 'Close',
                    });
                    return;
                }

                updateConfig({
                    exportActions: [...lastExportsInLastHalfHour, now],
                });
            }

            openExportSQLDialog({
                targetDatabaseType: databaseType,
            });
        },
        [config?.exportActions, updateConfig, showAlert, openExportSQLDialog]
    );

    const renderStars = useCallback(() => {
        return (
            <iframe
                src={`https://ghbtns.com/github-btn.html?user=chartdb&repo=chartdb&type=star&size=${isDesktop ? 'large' : 'small'}&text=false`}
                width={isDesktop ? '40' : '25'}
                height={isDesktop ? '30' : '20'}
                title="GitHub"
            ></iframe>
        );
    }, [isDesktop]);

    const showOrHideSidePanel = useCallback(() => {
        if (isSidePanelShowed) {
            hideSidePanel();
        } else {
            showSidePanel();
        }
    }, [isSidePanelShowed, showSidePanel, hideSidePanel]);

    const showOrHideCardinality = useCallback(() => {
        setShowCardinality(!showCardinality);
    }, [showCardinality, setShowCardinality]);

    const showOrHideDependencies = useCallback(() => {
        setShowDependenciesOnCanvas(!showDependenciesOnCanvas);
    }, [showDependenciesOnCanvas, setShowDependenciesOnCanvas]);

    const emojiAI = '✨';

    const changeLanguage = useCallback(
        (language: string) => {
            i18n.changeLanguage(language);
        },
        [i18n]
    );

    return (
        <nav className="flex h-20 flex-col justify-between border-b px-3 md:h-12 md:flex-row md:items-center md:px-4">
            <div className="flex flex-1 justify-between gap-x-3 md:justify-normal">
                <div className="flex py-[10px] font-primary md:items-center md:py-0">
                    <a
                        href="https://chartdb.io"
                        className="cursor-pointer"
                        rel="noreferrer"
                    >
                        <img
                            src={
                                effectiveTheme === 'light'
                                    ? ChartDBLogo
                                    : ChartDBDarkLogo
                            }
                            alt="chartDB"
                            className="h-4 max-w-fit"
                        />
                    </a>
                </div>
                <div>
                    <Menubar className="border-none shadow-none">
                        <MenubarMenu>
                            <MenubarTrigger>
                                {t('menu.file.file')}
                            </MenubarTrigger>
                            <MenubarContent>
                                <MenubarItem onClick={createNewDiagram}>
                                    {t('menu.file.new')}
                                </MenubarItem>
                                <MenubarItem onClick={openDiagram}>
                                    {t('menu.file.open')}
                                    <MenubarShortcut>
                                        {
                                            keyboardShortcutsForOS[
                                                KeyboardShortcutAction
                                                    .OPEN_DIAGRAM
                                            ].keyCombinationLabel
                                        }
                                    </MenubarShortcut>
                                </MenubarItem>
                                <MenubarItem onClick={updateDiagramUpdatedAt}>
                                    {t('menu.file.save')}
                                    <MenubarShortcut>
                                        {
                                            keyboardShortcutsForOS[
                                                KeyboardShortcutAction
                                                    .SAVE_DIAGRAM
                                            ].keyCombinationLabel
                                        }
                                    </MenubarShortcut>
                                </MenubarItem>
                                <MenubarSeparator />
                                <MenubarSub>
                                    <MenubarSubTrigger>
                                        {t('menu.file.import_database')}
                                    </MenubarSubTrigger>
                                    <MenubarSubContent>
                                        <MenubarItem
                                            onClick={() =>
                                                openImportDatabaseDialog({
                                                    databaseType:
                                                        DatabaseType.POSTGRESQL,
                                                })
                                            }
                                        >
                                            {
                                                databaseTypeToLabelMap[
                                                    'postgresql'
                                                ]
                                            }
                                        </MenubarItem>
                                        <MenubarItem
                                            onClick={() =>
                                                openImportDatabaseDialog({
                                                    databaseType:
                                                        DatabaseType.MYSQL,
                                                })
                                            }
                                        >
                                            {databaseTypeToLabelMap['mysql']}
                                        </MenubarItem>
                                        <MenubarItem
                                            onClick={() =>
                                                openImportDatabaseDialog({
                                                    databaseType:
                                                        DatabaseType.SQL_SERVER,
                                                })
                                            }
                                        >
                                            {
                                                databaseTypeToLabelMap[
                                                    'sql_server'
                                                ]
                                            }
                                        </MenubarItem>
                                        <MenubarItem
                                            onClick={() =>
                                                openImportDatabaseDialog({
                                                    databaseType:
                                                        DatabaseType.MARIADB,
                                                })
                                            }
                                        >
                                            {databaseTypeToLabelMap['mariadb']}
                                        </MenubarItem>
                                        <MenubarItem
                                            onClick={() =>
                                                openImportDatabaseDialog({
                                                    databaseType:
                                                        DatabaseType.SQLITE,
                                                })
                                            }
                                        >
                                            {databaseTypeToLabelMap['sqlite']}
                                        </MenubarItem>
                                    </MenubarSubContent>
                                </MenubarSub>
                                <MenubarSeparator />
                                <MenubarSub>
                                    <MenubarSubTrigger>
                                        {t('menu.file.export_sql')}
                                    </MenubarSubTrigger>
                                    <MenubarSubContent>
                                        <MenubarItem
                                            onClick={() =>
                                                exportSQL(DatabaseType.GENERIC)
                                            }
                                        >
                                            {databaseTypeToLabelMap['generic']}
                                        </MenubarItem>
                                        <MenubarItem
                                            onClick={() =>
                                                exportSQL(
                                                    DatabaseType.POSTGRESQL
                                                )
                                            }
                                        >
                                            {
                                                databaseTypeToLabelMap[
                                                    'postgresql'
                                                ]
                                            }
                                            <MenubarShortcut className="text-base">
                                                {emojiAI}
                                            </MenubarShortcut>
                                        </MenubarItem>
                                        <MenubarItem
                                            onClick={() =>
                                                exportSQL(DatabaseType.MYSQL)
                                            }
                                        >
                                            {databaseTypeToLabelMap['mysql']}
                                            <MenubarShortcut className="text-base">
                                                {emojiAI}
                                            </MenubarShortcut>
                                        </MenubarItem>
                                        <MenubarItem
                                            onClick={() =>
                                                exportSQL(
                                                    DatabaseType.SQL_SERVER
                                                )
                                            }
                                        >
                                            {
                                                databaseTypeToLabelMap[
                                                    'sql_server'
                                                ]
                                            }
                                            <MenubarShortcut className="text-base">
                                                {emojiAI}
                                            </MenubarShortcut>
                                        </MenubarItem>
                                        <MenubarItem
                                            onClick={() =>
                                                exportSQL(DatabaseType.MARIADB)
                                            }
                                        >
                                            {databaseTypeToLabelMap['mariadb']}
                                            <MenubarShortcut className="text-base">
                                                {emojiAI}
                                            </MenubarShortcut>
                                        </MenubarItem>
                                        <MenubarItem
                                            onClick={() =>
                                                exportSQL(DatabaseType.SQLITE)
                                            }
                                        >
                                            {databaseTypeToLabelMap['sqlite']}
                                            <MenubarShortcut className="text-base">
                                                {emojiAI}
                                            </MenubarShortcut>
                                        </MenubarItem>
                                    </MenubarSubContent>
                                </MenubarSub>
                                <MenubarSub>
                                    <MenubarSubTrigger>
                                        {t('menu.file.export_as')}
                                    </MenubarSubTrigger>
                                    <MenubarSubContent>
                                        <MenubarItem onClick={exportPNG}>
                                            PNG
                                        </MenubarItem>
                                        <MenubarItem onClick={exportJPG}>
                                            JPG
                                        </MenubarItem>
                                        <MenubarItem onClick={exportSVG}>
                                            SVG
                                        </MenubarItem>
                                    </MenubarSubContent>
                                </MenubarSub>
                                <MenubarSeparator />
                                <MenubarItem
                                    onClick={() =>
                                        showAlert({
                                            title: t(
                                                'delete_diagram_alert.title'
                                            ),
                                            description: t(
                                                'delete_diagram_alert.description'
                                            ),
                                            actionLabel: t(
                                                'delete_diagram_alert.delete'
                                            ),
                                            closeLabel: t(
                                                'delete_diagram_alert.cancel'
                                            ),
                                            onAction: deleteDiagram,
                                        })
                                    }
                                >
                                    {t('menu.file.delete_diagram')}
                                </MenubarItem>
                                <MenubarSeparator />
                                <MenubarItem>{t('menu.file.exit')}</MenubarItem>
                            </MenubarContent>
                        </MenubarMenu>
                        <MenubarMenu>
                            <MenubarTrigger>
                                {t('menu.edit.edit')}
                            </MenubarTrigger>
                            <MenubarContent>
                                <MenubarItem onClick={undo} disabled={!hasUndo}>
                                    {t('menu.edit.undo')}
                                    <MenubarShortcut>
                                        {
                                            keyboardShortcutsForOS[
                                                KeyboardShortcutAction.UNDO
                                            ].keyCombinationLabel
                                        }
                                    </MenubarShortcut>
                                </MenubarItem>
                                <MenubarItem onClick={redo} disabled={!hasRedo}>
                                    {t('menu.edit.redo')}
                                    <MenubarShortcut>
                                        {
                                            keyboardShortcutsForOS[
                                                KeyboardShortcutAction.REDO
                                            ].keyCombinationLabel
                                        }
                                    </MenubarShortcut>
                                </MenubarItem>
                                <MenubarSeparator />
                                <MenubarItem
                                    onClick={() =>
                                        showAlert({
                                            title: t(
                                                'clear_diagram_alert.title'
                                            ),
                                            description: t(
                                                'clear_diagram_alert.description'
                                            ),
                                            actionLabel: t(
                                                'clear_diagram_alert.clear'
                                            ),
                                            closeLabel: t(
                                                'clear_diagram_alert.cancel'
                                            ),
                                            onAction: clearDiagramData,
                                        })
                                    }
                                >
                                    {t('menu.edit.clear')}
                                </MenubarItem>
                            </MenubarContent>
                        </MenubarMenu>
                        <MenubarMenu>
                            <MenubarTrigger>
                                {t('menu.view.view')}
                            </MenubarTrigger>
                            <MenubarContent>
                                <MenubarItem onClick={showOrHideSidePanel}>
                                    {isSidePanelShowed
                                        ? t('menu.view.hide_sidebar')
                                        : t('menu.view.show_sidebar')}
                                </MenubarItem>
                                <MenubarSeparator />
                                <MenubarItem onClick={showOrHideCardinality}>
                                    {showCardinality
                                        ? t('menu.view.hide_cardinality')
                                        : t('menu.view.show_cardinality')}
                                </MenubarItem>
                                <MenubarItem onClick={showOrHideDependencies}>
                                    {showDependenciesOnCanvas
                                        ? t('menu.view.hide_dependencies')
                                        : t('menu.view.show_dependencies')}
                                </MenubarItem>
                                <MenubarSeparator />
                                <MenubarSub>
                                    <MenubarSubTrigger>
                                        {t('menu.view.zoom_on_scroll')}
                                    </MenubarSubTrigger>
                                    <MenubarSubContent>
                                        <MenubarCheckboxItem
                                            checked={scrollAction === 'zoom'}
                                            onClick={() =>
                                                setScrollAction('zoom')
                                            }
                                        >
                                            {t('zoom.on')}
                                        </MenubarCheckboxItem>
                                        <MenubarCheckboxItem
                                            checked={scrollAction === 'pan'}
                                            onClick={() =>
                                                setScrollAction('pan')
                                            }
                                        >
                                            {t('zoom.off')}
                                        </MenubarCheckboxItem>
                                    </MenubarSubContent>
                                </MenubarSub>
                                <MenubarSeparator />
                                <MenubarSub>
                                    <MenubarSubTrigger>
                                        {t('menu.view.theme')}
                                    </MenubarSubTrigger>
                                    <MenubarSubContent>
                                        <MenubarCheckboxItem
                                            checked={theme === 'system'}
                                            onClick={() => setTheme('system')}
                                        >
                                            {t('theme.system')}
                                        </MenubarCheckboxItem>
                                        <MenubarCheckboxItem
                                            checked={theme === 'light'}
                                            onClick={() => setTheme('light')}
                                        >
                                            {t('theme.light')}
                                        </MenubarCheckboxItem>
                                        <MenubarCheckboxItem
                                            checked={theme === 'dark'}
                                            onClick={() => setTheme('dark')}
                                        >
                                            {t('theme.dark')}
                                        </MenubarCheckboxItem>
                                    </MenubarSubContent>
                                </MenubarSub>
                                <MenubarSeparator />
                                <MenubarSub>
                                    <MenubarSubTrigger>
                                        {t('menu.view.change_language')}
                                    </MenubarSubTrigger>
                                    <MenubarSubContent>
                                        <MenubarCheckboxItem
                                            onClick={() =>
                                                changeLanguage(enMetadata.code)
                                            }
                                            checked={
                                                i18n.language ===
                                                enMetadata.code
                                            }
                                        >
                                            {enMetadata.name}
                                        </MenubarCheckboxItem>
                                        <MenubarCheckboxItem
                                            onClick={() =>
                                                changeLanguage(esMetadata.code)
                                            }
                                            checked={
                                                i18n.language ===
                                                esMetadata.code
                                            }
                                        >
                                            {esMetadata.name}
                                        </MenubarCheckboxItem>
                                        <MenubarCheckboxItem
                                            onClick={() =>
                                                changeLanguage(frMetadata.code)
                                            }
                                            checked={
                                                i18n.language ===
                                                frMetadata.code
                                            }
                                        >
                                            {frMetadata.name}
                                        </MenubarCheckboxItem>
                                        <MenubarCheckboxItem
                                            onClick={() =>
                                                changeLanguage(deMetadata.code)
                                            }
                                            checked={
                                                i18n.language ===
                                                deMetadata.code
                                            }
                                        >
                                            {deMetadata.name}
                                        </MenubarCheckboxItem>
                                        <MenubarCheckboxItem
                                            onClick={() =>
                                                changeLanguage(hiMetadata.code)
                                            }
                                            checked={
                                                i18n.language ===
                                                hiMetadata.code
                                            }
                                        >
                                            {hiMetadata.name}
                                        </MenubarCheckboxItem>
                                        <MenubarCheckboxItem
                                            onClick={() =>
                                                changeLanguage(jaMetadata.code)
                                            }
                                            checked={
                                                i18n.language ===
                                                jaMetadata.code
                                            }
                                        >
                                            {jaMetadata.name}
                                        </MenubarCheckboxItem>
                                    </MenubarSubContent>
                                </MenubarSub>
                            </MenubarContent>
                        </MenubarMenu>
                        <MenubarMenu>
                            <MenubarTrigger>
                                {t('menu.help.help')}
                            </MenubarTrigger>
                            <MenubarContent>
                                <MenubarItem onClick={openChartDBIO}>
                                    {t('menu.help.visit_website')}
                                </MenubarItem>
                                <MenubarItem onClick={openJoinDiscord}>
                                    {t('menu.help.join_discord')}
                                </MenubarItem>
                                <MenubarItem onClick={openCalendly}>
                                    {t('menu.help.schedule_a_call')}
                                </MenubarItem>
                            </MenubarContent>
                        </MenubarMenu>
                    </Menubar>
                </div>
            </div>
            {isDesktop ? (
                <>
                    <div className="group flex flex-1 flex-row items-center justify-center">
                        <DiagramName />
                    </div>
                    <div className="hidden flex-1 items-center justify-end gap-2 sm:flex">
                        <LastSaved />
                        {renderStars()}
                    </div>
                </>
            ) : (
                <div className="flex flex-1 flex-row justify-between gap-2">
                    <div className="group flex flex-1 flex-row items-center">
                        <DiagramName />
                    </div>
                    <div className="flex items-center">
                        <LastSaved />
                    </div>
                    <div className="flex items-center">{renderStars()}</div>
                </div>
            )}
        </nav>
    );
};<|MERGE_RESOLUTION|>--- conflicted
+++ resolved
@@ -36,12 +36,9 @@
 import { jaMetadata } from '@/i18n/locales/ja';
 import { useLocalConfig } from '@/hooks/use-local-config';
 import { frMetadata } from '@/i18n/locales/fr';
-<<<<<<< HEAD
 import { hiMetadata } from '@/i18n/locales/hi';
-=======
 import { DiagramName } from './diagram-name';
 import { LastSaved } from './last-saved';
->>>>>>> c393b288
 
 export interface TopNavbarProps {}
 
