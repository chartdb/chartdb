import React, {
    useCallback,
    useEffect,
    useMemo,
    useRef,
    useState,
} from 'react';
import type {
    addEdge,
    NodePositionChange,
    NodeRemoveChange,
    NodeDimensionChange,
    OnEdgesChange,
    OnNodesChange,
    NodeTypes,
    EdgeTypes,
    NodeChange,
} from '@xyflow/react';
import {
    ReactFlow,
    useEdgesState,
    useNodesState,
    Background,
    BackgroundVariant,
    MiniMap,
    Controls,
    useReactFlow,
    useKeyPress,
} from '@xyflow/react';
import '@xyflow/react/dist/style.css';
import equal from 'fast-deep-equal';
import type { TableNodeType } from './table-node/table-node';
import { TableNode } from './table-node/table-node';
import type { RelationshipEdgeType } from './relationship-edge/relationship-edge';
import { RelationshipEdge } from './relationship-edge/relationship-edge';
import { useChartDB } from '@/hooks/use-chartdb';
import {
    LEFT_HANDLE_ID_PREFIX,
    TARGET_ID_PREFIX,
} from './table-node/table-node-field';
import { Toolbar } from './toolbar/toolbar';
import { useToast } from '@/components/toast/use-toast';
import {
    Pencil,
    LayoutGrid,
    AlertTriangle,
    Magnet,
    Highlighter,
} from 'lucide-react';
import { Button } from '@/components/button/button';
import { useLayout } from '@/hooks/use-layout';
import { useBreakpoint } from '@/hooks/use-breakpoint';
import { Badge } from '@/components/badge/badge';
import { useTheme } from '@/hooks/use-theme';
import { useTranslation } from 'react-i18next';
import type { DBTable } from '@/lib/domain/db-table';
import {
    MIN_TABLE_SIZE,
    shouldShowTablesBySchemaFilter,
} from '@/lib/domain/db-table';
import { useLocalConfig } from '@/hooks/use-local-config';
import {
    Tooltip,
    TooltipTrigger,
    TooltipContent,
} from '@/components/tooltip/tooltip';
import { MarkerDefinitions } from './marker-definitions';
import { CanvasContextMenu } from './canvas-context-menu';
import { areFieldTypesCompatible } from '@/lib/data/data-types/data-types';
import {
    calcTableHeight,
    findOverlappingTables,
    findTableOverlapping,
} from './canvas-utils';
import type { Graph } from '@/lib/graph';
import { removeVertex } from '@/lib/graph';
import type { ChartDBEvent } from '@/context/chartdb-context/chartdb-context';
import { cn, debounce, getOperatingSystem } from '@/lib/utils';
import type { DependencyEdgeType } from './dependency-edge/dependency-edge';
import { DependencyEdge } from './dependency-edge/dependency-edge';
import {
    BOTTOM_SOURCE_HANDLE_ID_PREFIX,
    TARGET_DEP_PREFIX,
    TOP_SOURCE_HANDLE_ID_PREFIX,
} from './table-node/table-node-dependency-indicator';
import { DatabaseType } from '@/lib/domain/database-type';
import { useAlert } from '@/context/alert-context/alert-context';
import { useCanvas } from '@/hooks/use-canvas';
import type { AreaNodeType } from './area-node/area-node';
import { AreaNode } from './area-node/area-node';
import type { Area } from '@/lib/domain/area';
import { updateTablesParentAreas, getTablesInArea } from './area-utils';
import { CanvasFilter } from './canvas-filter/canvas-filter';
import { useHotkeys } from 'react-hotkeys-hook';

const HIGHLIGHTED_EDGE_Z_INDEX = 1;
const DEFAULT_EDGE_Z_INDEX = 0;

export type EdgeType = RelationshipEdgeType | DependencyEdgeType;

export type NodeType = TableNodeType | AreaNodeType;

type AddEdgeParams = Parameters<typeof addEdge<EdgeType>>[0];

const edgeTypes: EdgeTypes = {
    'relationship-edge': RelationshipEdge,
    'dependency-edge': DependencyEdge,
};

const nodeTypes: NodeTypes = {
    table: TableNode,
    area: AreaNode,
};

const initialEdges: EdgeType[] = [];

const tableToTableNode = (
    table: DBTable,
    {
        filteredSchemas,
        hiddenTableIds,
    }: {
        filteredSchemas?: string[];
        hiddenTableIds?: string[];
    }
): TableNodeType => {
    // Always use absolute position for now
    const position = { x: table.x, y: table.y };

    return {
        id: table.id,
        type: 'table',
        position,
        data: {
            table,
            isOverlapping: false,
        },
        width: table.width ?? MIN_TABLE_SIZE,
        hidden:
            !shouldShowTablesBySchemaFilter(table, filteredSchemas) ||
            (hiddenTableIds?.includes(table.id) ?? false),
    };
};

const areaToAreaNode = (area: Area): AreaNodeType => ({
    id: area.id,
    type: 'area',
    position: { x: area.x, y: area.y },
    data: { area },
    width: area.width,
    height: area.height,
    zIndex: -10,
});

export interface CanvasProps {
    initialTables: DBTable[];
}

export const Canvas: React.FC<CanvasProps> = ({ initialTables }) => {
    const { getEdge, getInternalNode, getNode } = useReactFlow();
    const [selectedTableIds, setSelectedTableIds] = useState<string[]>([]);
    const [selectedRelationshipIds, setSelectedRelationshipIds] = useState<
        string[]
    >([]);
    const { toast } = useToast();
    const { t } = useTranslation();
    const {
        tables,
        areas,
        relationships,
        createRelationship,
        createDependency,
        updateTablesState,
        removeRelationships,
        removeDependencies,
        getField,
        databaseType,
        filteredSchemas,
        events,
        dependencies,
        readonly,
        removeArea,
        updateArea,
<<<<<<< HEAD
        highlightedCustomTypeId,
        setHighlightedCustomTypeId,
        getCustomType,
=======
        hiddenTableIds,
>>>>>>> 745bdee8
    } = useChartDB();
    const { showSidePanel } = useLayout();
    const { effectiveTheme } = useTheme();
    const { scrollAction, showDependenciesOnCanvas, showMiniMapOnCanvas } =
        useLocalConfig();
    const { showAlert } = useAlert();
    const { isMd: isDesktop } = useBreakpoint('md');
    const [highlightOverlappingTables, setHighlightOverlappingTables] =
        useState(false);
<<<<<<< HEAD
    const [highlightCustomTypeTables, setHighlightCustomTypeTables] =
        useState(false);
    const { reorderTables, fitView, setOverlapGraph, overlapGraph } =
        useCanvas();
=======
    const {
        reorderTables,
        fitView,
        setOverlapGraph,
        overlapGraph,
        showFilter,
        setShowFilter,
    } = useCanvas();
>>>>>>> 745bdee8

    const [isInitialLoadingNodes, setIsInitialLoadingNodes] = useState(true);

    const [nodes, setNodes, onNodesChange] = useNodesState<NodeType>(
        initialTables.map((table) =>
            tableToTableNode(table, { filteredSchemas, hiddenTableIds })
        )
    );
    const [edges, setEdges, onEdgesChange] =
        useEdgesState<EdgeType>(initialEdges);

    const [snapToGridEnabled, setSnapToGridEnabled] = useState(false);

    useEffect(() => {
        setIsInitialLoadingNodes(true);
    }, [initialTables]);

    useEffect(() => {
        const initialNodes = initialTables.map((table) =>
            tableToTableNode(table, { filteredSchemas, hiddenTableIds })
        );
        if (equal(initialNodes, nodes)) {
            setIsInitialLoadingNodes(false);
        }
    }, [initialTables, nodes, filteredSchemas, hiddenTableIds]);

    useEffect(() => {
        if (!isInitialLoadingNodes) {
            debounce(() => {
                fitView({
                    duration: 200,
                    padding: 0.1,
                    maxZoom: 0.8,
                });
            }, 500)();
        }
    }, [isInitialLoadingNodes, fitView]);

    useEffect(() => {
        const targetIndexes: Record<string, number> = relationships.reduce(
            (acc, relationship) => {
                acc[
                    `${relationship.targetTableId}${relationship.targetFieldId}`
                ] = 0;
                return acc;
            },
            {} as Record<string, number>
        );

        const targetDepIndexes: Record<string, number> = dependencies.reduce(
            (acc, dep) => {
                acc[dep.tableId] = 0;
                return acc;
            },
            {} as Record<string, number>
        );

        setEdges([
            ...relationships.map(
                (relationship): RelationshipEdgeType => ({
                    id: relationship.id,
                    source: relationship.sourceTableId,
                    target: relationship.targetTableId,
                    sourceHandle: `${LEFT_HANDLE_ID_PREFIX}${relationship.sourceFieldId}`,
                    targetHandle: `${TARGET_ID_PREFIX}${targetIndexes[`${relationship.targetTableId}${relationship.targetFieldId}`]++}_${relationship.targetFieldId}`,
                    type: 'relationship-edge',
                    data: { relationship },
                })
            ),
            ...dependencies.map(
                (dep): DependencyEdgeType => ({
                    id: dep.id,
                    source: dep.dependentTableId,
                    target: dep.tableId,
                    sourceHandle: `${TOP_SOURCE_HANDLE_ID_PREFIX}${dep.dependentTableId}`,
                    targetHandle: `${TARGET_DEP_PREFIX}${targetDepIndexes[dep.tableId]++}_${dep.tableId}`,
                    type: 'dependency-edge',
                    data: { dependency: dep },
                    hidden:
                        !showDependenciesOnCanvas &&
                        databaseType !== DatabaseType.CLICKHOUSE,
                })
            ),
        ]);
    }, [
        relationships,
        dependencies,
        setEdges,
        showDependenciesOnCanvas,
        databaseType,
    ]);

    useEffect(() => {
        const selectedNodesIds = nodes
            .filter((node) => node.selected)
            .map((node) => node.id);

        if (equal(selectedNodesIds, selectedTableIds)) {
            return;
        }

        setSelectedTableIds(selectedNodesIds);
    }, [nodes, setSelectedTableIds, selectedTableIds]);

    useEffect(() => {
        const selectedEdgesIds = edges
            .filter((edge) => edge.selected)
            .map((edge) => edge.id);

        if (equal(selectedEdgesIds, selectedRelationshipIds)) {
            return;
        }

        setSelectedRelationshipIds(selectedEdgesIds);
    }, [edges, setSelectedRelationshipIds, selectedRelationshipIds]);

    useEffect(() => {
        const selectedTableIdsSet = new Set(selectedTableIds);
        const selectedRelationshipIdsSet = new Set(selectedRelationshipIds);

        setEdges((prevEdges) => {
            // Check if any edge needs updating
            let hasChanges = false;

            const newEdges = prevEdges.map((edge): EdgeType => {
                const shouldBeHighlighted =
                    selectedRelationshipIdsSet.has(edge.id) ||
                    selectedTableIdsSet.has(edge.source) ||
                    selectedTableIdsSet.has(edge.target);

                const currentHighlighted = edge.data?.highlighted ?? false;
                const currentAnimated = edge.animated ?? false;
                const currentZIndex = edge.zIndex ?? 0;

                // Skip if no changes needed
                if (
                    currentHighlighted === shouldBeHighlighted &&
                    currentAnimated === shouldBeHighlighted &&
                    currentZIndex ===
                        (shouldBeHighlighted
                            ? HIGHLIGHTED_EDGE_Z_INDEX
                            : DEFAULT_EDGE_Z_INDEX)
                ) {
                    return edge;
                }

                hasChanges = true;

                if (edge.type === 'dependency-edge') {
                    const dependencyEdge = edge as DependencyEdgeType;
                    return {
                        ...dependencyEdge,
                        data: {
                            ...dependencyEdge.data!,
                            highlighted: shouldBeHighlighted,
                        },
                        animated: shouldBeHighlighted,
                        zIndex: shouldBeHighlighted
                            ? HIGHLIGHTED_EDGE_Z_INDEX
                            : DEFAULT_EDGE_Z_INDEX,
                    };
                } else {
                    const relationshipEdge = edge as RelationshipEdgeType;
                    return {
                        ...relationshipEdge,
                        data: {
                            ...relationshipEdge.data!,
                            highlighted: shouldBeHighlighted,
                        },
                        animated: shouldBeHighlighted,
                        zIndex: shouldBeHighlighted
                            ? HIGHLIGHTED_EDGE_Z_INDEX
                            : DEFAULT_EDGE_Z_INDEX,
                    };
                }
            });

            return hasChanges ? newEdges : prevEdges;
        });
    }, [selectedRelationshipIds, selectedTableIds, setEdges]);

    useEffect(() => {
        setNodes((prevNodes) => {
            const newNodes = [
                ...tables.map((table) => {
                    const isOverlapping =
                        (overlapGraph.graph.get(table.id) ?? []).length > 0;
                    const node = tableToTableNode(table, {
                        filteredSchemas,
                        hiddenTableIds,
                    });

                    // Check if table uses the highlighted custom type
                    let hasHighlightedCustomType = false;
                    if (highlightedCustomTypeId) {
                        const highlightedType = getCustomType(
                            highlightedCustomTypeId
                        );
                        if (highlightedType) {
                            hasHighlightedCustomType = table.fields.some(
                                (field) =>
                                    field.type.name === highlightedType.name
                            );
                        }
                    }

                    return {
                        ...node,
                        data: {
                            ...node.data,
                            isOverlapping,
                            highlightOverlappingTables,
                            hasHighlightedCustomType,
                            highlightCustomTypeTables,
                        },
                    };
                }),
                ...areas.map(areaToAreaNode),
            ];

            // Check if nodes actually changed
            if (equal(prevNodes, newNodes)) {
                return prevNodes;
            }

            return newNodes;
        });
    }, [
        tables,
        areas,
        setNodes,
        filteredSchemas,
        hiddenTableIds,
        overlapGraph.lastUpdated,
        overlapGraph.graph,
        highlightOverlappingTables,
        highlightedCustomTypeId,
        getCustomType,
        highlightCustomTypeTables,
    ]);

    const prevFilteredSchemas = useRef<string[] | undefined>(undefined);
    useEffect(() => {
        if (!equal(filteredSchemas, prevFilteredSchemas.current)) {
            debounce(() => {
                const overlappingTablesInDiagram = findOverlappingTables({
                    tables: tables.filter((table) =>
                        shouldShowTablesBySchemaFilter(table, filteredSchemas)
                    ),
                });
                setOverlapGraph(overlappingTablesInDiagram);
                fitView({
                    duration: 500,
                    padding: 0.1,
                    maxZoom: 0.8,
                });
            }, 500)();
            prevFilteredSchemas.current = filteredSchemas;
        }
    }, [filteredSchemas, fitView, tables, setOverlapGraph]);

    // Handle parent area updates when tables move
    const tablePositions = useMemo(
        () => tables.map((t) => ({ id: t.id, x: t.x, y: t.y })),
        [tables]
    );

    useEffect(() => {
        const checkParentAreas = debounce(() => {
            const updatedTables = updateTablesParentAreas(tables, areas);
            const needsUpdate: Array<{
                id: string;
                parentAreaId: string | null;
            }> = [];

            updatedTables.forEach((newTable, index) => {
                const oldTable = tables[index];
                if (
                    oldTable &&
                    newTable.parentAreaId !== oldTable.parentAreaId
                ) {
                    needsUpdate.push({
                        id: newTable.id,
                        parentAreaId: newTable.parentAreaId || null,
                    });
                }
            });

            if (needsUpdate.length > 0) {
                updateTablesState(
                    (currentTables) =>
                        currentTables.map((table) => {
                            const update = needsUpdate.find(
                                (u) => u.id === table.id
                            );
                            if (update) {
                                return {
                                    id: table.id,
                                    parentAreaId: update.parentAreaId,
                                };
                            }
                            return table;
                        }),
                    { updateHistory: false }
                );
            }
        }, 300);

        checkParentAreas();
    }, [tablePositions, areas, updateTablesState, tables]);

    const onConnectHandler = useCallback(
        async (params: AddEdgeParams) => {
            if (
                params.sourceHandle?.startsWith?.(
                    TOP_SOURCE_HANDLE_ID_PREFIX
                ) ||
                params.sourceHandle?.startsWith?.(
                    BOTTOM_SOURCE_HANDLE_ID_PREFIX
                )
            ) {
                const tableId = params.target;
                const dependentTableId = params.source;

                createDependency({
                    tableId,
                    dependentTableId,
                });

                return;
            }

            const sourceTableId = params.source;
            const targetTableId = params.target;
            const sourceFieldId = params.sourceHandle?.split('_')?.pop() ?? '';
            const targetFieldId = params.targetHandle?.split('_')?.pop() ?? '';
            const sourceField = getField(sourceTableId, sourceFieldId);
            const targetField = getField(targetTableId, targetFieldId);

            if (!sourceField || !targetField) {
                return;
            }

            if (
                !areFieldTypesCompatible(
                    sourceField.type,
                    targetField.type,
                    databaseType
                )
            ) {
                toast({
                    title: 'Field types are not compatible',
                    variant: 'destructive',
                    description:
                        'Relationships can only be created between compatible field types',
                });
                return;
            }

            createRelationship({
                sourceTableId,
                targetTableId,
                sourceFieldId,
                targetFieldId,
            });
        },
        [createRelationship, createDependency, getField, toast, databaseType]
    );

    const onEdgesChangeHandler: OnEdgesChange<EdgeType> = useCallback(
        (changes) => {
            let changesToApply = changes;

            if (readonly) {
                changesToApply = changesToApply.filter(
                    (change) => change.type !== 'remove'
                );
            }

            const removeChanges: NodeRemoveChange[] = changesToApply.filter(
                (change) => change.type === 'remove'
            ) as NodeRemoveChange[];

            const edgesToRemove = removeChanges
                .map((change) => getEdge(change.id) as EdgeType | undefined)
                .filter((edge) => !!edge);

            const relationshipsToRemove: string[] = (
                edgesToRemove.filter(
                    (edge) => edge?.type === 'relationship-edge'
                ) as RelationshipEdgeType[]
            ).map((edge) => edge?.data?.relationship?.id as string);

            const dependenciesToRemove: string[] = (
                edgesToRemove.filter(
                    (edge) => edge?.type === 'dependency-edge'
                ) as DependencyEdgeType[]
            ).map((edge) => edge?.data?.dependency?.id as string);

            if (relationshipsToRemove.length > 0) {
                removeRelationships(relationshipsToRemove);
            }

            if (dependenciesToRemove.length > 0) {
                removeDependencies(dependenciesToRemove);
            }

            return onEdgesChange(changesToApply);
        },
        [
            getEdge,
            onEdgesChange,
            removeRelationships,
            removeDependencies,
            readonly,
        ]
    );

    const updateOverlappingGraphOnChanges = useCallback(
        ({
            positionChanges,
            sizeChanges,
        }: {
            positionChanges: NodePositionChange[];
            sizeChanges: NodeDimensionChange[];
        }) => {
            if (positionChanges.length > 0 || sizeChanges.length > 0) {
                let newOverlappingGraph: Graph<string> = overlapGraph;

                for (const change of positionChanges) {
                    const node = getNode(change.id) as NodeType;
                    if (!node) {
                        continue;
                    }

                    if (node.type !== 'table') {
                        continue;
                    }

                    newOverlappingGraph = findTableOverlapping(
                        { node: node as TableNodeType },
                        {
                            nodes: nodes.filter(
                                (node) => !node.hidden && node.type === 'table'
                            ) as TableNodeType[],
                        },
                        newOverlappingGraph
                    );
                }

                for (const change of sizeChanges) {
                    const node = getNode(change.id) as NodeType;
                    if (!node) {
                        continue;
                    }

                    if (node.type !== 'table') {
                        continue;
                    }

                    newOverlappingGraph = findTableOverlapping(
                        { node: node as TableNodeType },
                        {
                            nodes: nodes.filter(
                                (node) => !node.hidden && node.type === 'table'
                            ) as TableNodeType[],
                        },
                        newOverlappingGraph
                    );
                }

                setOverlapGraph(newOverlappingGraph);
            }
        },
        [nodes, overlapGraph, setOverlapGraph, getNode]
    );

    const updateOverlappingGraphOnChangesDebounced = debounce(
        updateOverlappingGraphOnChanges,
        200
    );

    const findRelevantNodesChanges = useCallback(
        (changes: NodeChange<NodeType>[], type: NodeType['type']) => {
            const relevantChanges = changes.filter((change) => {
                if (
                    (change.type === 'position' &&
                        !change.dragging &&
                        change.position?.x !== undefined &&
                        change.position?.y !== undefined &&
                        !isNaN(change.position.x) &&
                        !isNaN(change.position.y)) ||
                    (change.type === 'dimensions' && change.resizing) ||
                    change.type === 'remove'
                ) {
                    const node = getNode(change.id);
                    if (!node) {
                        return false;
                    }

                    if (node.type !== type) {
                        return false;
                    }

                    return true;
                }

                return false;
            });

            const positionChanges: NodePositionChange[] =
                relevantChanges.filter(
                    (change) =>
                        change.type === 'position' &&
                        !change.dragging &&
                        change.position?.x !== undefined &&
                        change.position?.y !== undefined &&
                        !isNaN(change.position.x) &&
                        !isNaN(change.position.y)
                ) as NodePositionChange[];

            const removeChanges: NodeRemoveChange[] = relevantChanges.filter(
                (change) => change.type === 'remove'
            ) as NodeRemoveChange[];

            const sizeChanges: NodeDimensionChange[] = relevantChanges.filter(
                (change) => change.type === 'dimensions' && change.resizing
            ) as NodeDimensionChange[];

            return {
                positionChanges,
                removeChanges,
                sizeChanges,
            };
        },
        [getNode]
    );

    const onNodesChangeHandler: OnNodesChange<NodeType> = useCallback(
        (changes) => {
            let changesToApply = changes;

            if (readonly) {
                changesToApply = changesToApply.filter(
                    (change) => change.type !== 'remove'
                );
            }

            // Handle area drag changes - add child table movements for visual feedback only
            const areaDragChanges = changesToApply.filter((change) => {
                if (change.type === 'position') {
                    const node = getNode(change.id);
                    return node?.type === 'area' && change.dragging;
                }
                return false;
            }) as NodePositionChange[];

            // Add visual position changes for child tables during area dragging
            if (areaDragChanges.length > 0) {
                const additionalChanges: NodePositionChange[] = [];

                areaDragChanges.forEach((areaChange) => {
                    const currentArea = areas.find(
                        (a) => a.id === areaChange.id
                    );
                    if (currentArea && areaChange.position) {
                        const deltaX = areaChange.position.x - currentArea.x;
                        const deltaY = areaChange.position.y - currentArea.y;

                        // Find child tables and create visual position changes
                        const childTables = tables.filter(
                            (table) => table.parentAreaId === areaChange.id
                        );

                        childTables.forEach((table) => {
                            additionalChanges.push({
                                id: table.id,
                                type: 'position',
                                position: {
                                    x: table.x + deltaX,
                                    y: table.y + deltaY,
                                },
                                dragging: true,
                            });
                        });
                    }
                });

                // Add visual changes to React Flow
                changesToApply = [...changesToApply, ...additionalChanges];
            }

            // Handle table changes - only update storage when NOT dragging
            const { positionChanges, removeChanges, sizeChanges } =
                findRelevantNodesChanges(changesToApply, 'table');

            if (
                positionChanges.length > 0 ||
                removeChanges.length > 0 ||
                sizeChanges.length > 0
            ) {
                updateTablesState((currentTables) => {
                    // First update positions
                    const updatedTables = currentTables
                        .map((currentTable) => {
                            const positionChange = positionChanges.find(
                                (change) => change.id === currentTable.id
                            );
                            const sizeChange = sizeChanges.find(
                                (change) => change.id === currentTable.id
                            );
                            if (positionChange || sizeChange) {
                                const x = positionChange?.position?.x;
                                const y = positionChange?.position?.y;

                                return {
                                    ...currentTable,
                                    ...(positionChange &&
                                    x !== undefined &&
                                    y !== undefined &&
                                    !isNaN(x) &&
                                    !isNaN(y)
                                        ? {
                                              x,
                                              y,
                                          }
                                        : {}),
                                    ...(sizeChange
                                        ? {
                                              width:
                                                  sizeChange.dimensions
                                                      ?.width ??
                                                  currentTable.width,
                                          }
                                        : {}),
                                };
                            }
                            return currentTable;
                        })
                        .filter(
                            (table) =>
                                !removeChanges.some(
                                    (change) => change.id === table.id
                                )
                        );

                    return updatedTables;
                });
            }

            updateOverlappingGraphOnChangesDebounced({
                positionChanges,
                sizeChanges,
            });

            // Handle area changes
            const {
                positionChanges: areaPositionChanges,
                removeChanges: areaRemoveChanges,
                sizeChanges: areaSizeChanges,
            } = findRelevantNodesChanges(changesToApply, 'area');

            if (
                areaPositionChanges.length > 0 ||
                areaRemoveChanges.length > 0 ||
                areaSizeChanges.length > 0
            ) {
                const areasUpdates: Record<string, Partial<Area>> = {};
                // Handle area position changes and move child tables (only when drag ends)
                areaPositionChanges.forEach((change) => {
                    if (change.type === 'position' && change.position) {
                        areasUpdates[change.id] = {
                            ...areasUpdates[change.id],
                            x: change.position.x,
                            y: change.position.y,
                        };

                        if (areaSizeChanges.length !== 0) {
                            // If there are size changes, we don't need to move child tables
                            return;
                        }
                        const currentArea = areas.find(
                            (a) => a.id === change.id
                        );
                        if (currentArea) {
                            const deltaX = change.position.x - currentArea.x;
                            const deltaY = change.position.y - currentArea.y;

                            const childTables = getTablesInArea(
                                change.id,
                                tables
                            );

                            // Update child table positions in storage
                            if (childTables.length > 0) {
                                updateTablesState((currentTables) =>
                                    currentTables.map((table) => {
                                        if (table.parentAreaId === change.id) {
                                            return {
                                                id: table.id,
                                                x: table.x + deltaX,
                                                y: table.y + deltaY,
                                            };
                                        }
                                        return table;
                                    })
                                );
                            }
                        }
                    }
                });

                // Handle area size changes
                areaSizeChanges.forEach((change) => {
                    if (change.type === 'dimensions' && change.dimensions) {
                        areasUpdates[change.id] = {
                            ...areasUpdates[change.id],
                            width: change.dimensions.width,
                            height: change.dimensions.height,
                        };
                    }
                });

                areaRemoveChanges.forEach((change) => {
                    updateTablesState((currentTables) =>
                        currentTables.map((table) => {
                            if (table.parentAreaId === change.id) {
                                return {
                                    ...table,
                                    parentAreaId: null,
                                };
                            }
                            return table;
                        })
                    );
                    removeArea(change.id);

                    delete areasUpdates[change.id];
                });

                // Apply area updates to storage
                if (Object.keys(areasUpdates).length > 0) {
                    for (const [id, updates] of Object.entries(areasUpdates)) {
                        updateArea(id, updates);
                    }
                }
            }

            return onNodesChange(changesToApply);
        },
        [
            onNodesChange,
            updateTablesState,
            updateOverlappingGraphOnChangesDebounced,
            findRelevantNodesChanges,
            updateArea,
            removeArea,
            readonly,
            tables,
            areas,
            getNode,
        ]
    );

    const eventConsumer = useCallback(
        (event: ChartDBEvent) => {
            let newOverlappingGraph: Graph<string> = overlapGraph;
            if (event.action === 'add_tables') {
                for (const table of event.data.tables) {
                    newOverlappingGraph = findTableOverlapping(
                        { node: getNode(table.id) as TableNodeType },
                        {
                            nodes: nodes.filter(
                                (node) => !node.hidden && node.type === 'table'
                            ) as TableNodeType[],
                        },
                        overlapGraph
                    );
                }

                setOverlapGraph(newOverlappingGraph);
            } else if (event.action === 'remove_tables') {
                for (const tableId of event.data.tableIds) {
                    newOverlappingGraph = removeVertex(
                        newOverlappingGraph,
                        tableId
                    );
                }

                setOverlapGraph(newOverlappingGraph);
            } else if (
                event.action === 'update_table' &&
                event.data.table.width
            ) {
                const node = getNode(event.data.id) as TableNodeType;

                const measured = {
                    ...node.measured,
                    width: event.data.table.width,
                };

                newOverlappingGraph = findTableOverlapping(
                    {
                        node: {
                            ...node,
                            measured,
                        },
                    },
                    {
                        nodes: nodes.filter(
                            (node) => !node.hidden && node.type === 'table'
                        ) as TableNodeType[],
                    },
                    overlapGraph
                );
                setOverlapGraph(newOverlappingGraph);
            } else if (
                event.action === 'add_field' ||
                event.action === 'remove_field'
            ) {
                const node = getNode(event.data.tableId) as TableNodeType;

                const measured = {
                    ...(node.measured ?? {}),
                    height: calcTableHeight({
                        ...node.data.table,
                        fields: event.data.fields,
                    }),
                };

                newOverlappingGraph = findTableOverlapping(
                    {
                        node: {
                            ...node,
                            measured,
                        },
                    },
                    {
                        nodes: nodes.filter(
                            (node) => !node.hidden && node.type === 'table'
                        ) as TableNodeType[],
                    },
                    overlapGraph
                );
                setOverlapGraph(newOverlappingGraph);
            } else if (event.action === 'load_diagram') {
                const diagramTables = event.data.diagram.tables ?? [];
                const overlappingTablesInDiagram = findOverlappingTables({
                    tables: diagramTables.filter((table) =>
                        shouldShowTablesBySchemaFilter(table, filteredSchemas)
                    ),
                });
                setOverlapGraph(overlappingTablesInDiagram);
            }
        },
        [overlapGraph, setOverlapGraph, getNode, nodes, filteredSchemas]
    );

    events.useSubscription(eventConsumer);

    const isLoadingDOM =
        tables.length > 0 ? !getInternalNode(tables[0].id) : false;

    const showReorderConfirmation = useCallback(() => {
        showAlert({
            title: t('reorder_diagram_alert.title'),
            description: t('reorder_diagram_alert.description'),
            actionLabel: t('reorder_diagram_alert.reorder'),
            closeLabel: t('reorder_diagram_alert.cancel'),
            onAction: reorderTables,
        });
    }, [t, showAlert, reorderTables]);

    const hasOverlappingTables = useMemo(
        () =>
            Array.from(overlapGraph.graph).some(
                ([, value]) => value.length > 0
            ),
        [overlapGraph]
    );

    const pulseOverlappingTables = useCallback(() => {
        setHighlightOverlappingTables(true);
        setTimeout(() => setHighlightOverlappingTables(false), 600);
    }, []);

    const pulseCustomTypeTables = useCallback(() => {
        setHighlightCustomTypeTables(true);
        setTimeout(() => setHighlightCustomTypeTables(false), 600);
    }, []);

    const shiftPressed = useKeyPress('Shift');
    const operatingSystem = getOperatingSystem();

    useHotkeys(
        operatingSystem === 'mac' ? 'meta+f' : 'ctrl+f',
        () => {
            setShowFilter((prev) => !prev);
        },
        {
            preventDefault: true,
            enableOnFormTags: true,
        },
        []
    );

    return (
        <CanvasContextMenu>
            <div className="relative flex h-full" id="canvas">
                <ReactFlow
                    onlyRenderVisibleElements
                    colorMode={effectiveTheme}
                    className="canvas-cursor-default nodes-animated"
                    nodes={nodes}
                    edges={edges}
                    onNodesChange={onNodesChangeHandler}
                    onEdgesChange={onEdgesChangeHandler}
                    maxZoom={5}
                    minZoom={0.1}
                    onConnect={onConnectHandler}
                    proOptions={{
                        hideAttribution: true,
                    }}
                    fitView={false}
                    nodeTypes={nodeTypes}
                    edgeTypes={edgeTypes}
                    defaultEdgeOptions={{
                        animated: false,
                        type: 'relationship-edge',
                    }}
                    panOnScroll={scrollAction === 'pan'}
                    snapToGrid={shiftPressed || snapToGridEnabled}
                    snapGrid={[20, 20]}
                >
                    <Controls
                        position="top-left"
                        showZoom={false}
                        showFitView={false}
                        showInteractive={false}
                        className="!shadow-none"
                    >
                        <div className="flex flex-col items-center gap-2 md:flex-row">
                            {!readonly ? (
                                <>
                                    <Tooltip>
                                        <TooltipTrigger asChild>
                                            <span>
                                                <Button
                                                    variant="secondary"
                                                    className="size-8 p-1 shadow-none"
                                                    onClick={
                                                        showReorderConfirmation
                                                    }
                                                >
                                                    <LayoutGrid className="size-4" />
                                                </Button>
                                            </span>
                                        </TooltipTrigger>
                                        <TooltipContent>
                                            {t('toolbar.reorder_diagram')}
                                        </TooltipContent>
                                    </Tooltip>
                                    <Tooltip>
                                        <TooltipTrigger asChild>
                                            <span>
                                                <Button
                                                    variant="secondary"
                                                    className={cn(
                                                        'size-8 p-1 shadow-none',
                                                        snapToGridEnabled ||
                                                            shiftPressed
                                                            ? 'bg-pink-600 text-white hover:bg-pink-500 dark:hover:bg-pink-700 hover:text-white'
                                                            : ''
                                                    )}
                                                    onClick={() =>
                                                        setSnapToGridEnabled(
                                                            (prev) => !prev
                                                        )
                                                    }
                                                >
                                                    <Magnet className="size-4" />
                                                </Button>
                                            </span>
                                        </TooltipTrigger>
                                        <TooltipContent>
                                            {t('snap_to_grid_tooltip', {
                                                key:
                                                    operatingSystem === 'mac'
                                                        ? '⇧'
                                                        : 'Shift',
                                            })}
                                        </TooltipContent>
                                    </Tooltip>
                                    {highlightedCustomTypeId && (
                                        <Tooltip>
                                            <TooltipTrigger asChild>
                                                <span>
                                                    <Button
                                                        variant="secondary"
                                                        className="size-8 bg-yellow-500 p-1 text-white shadow-none hover:bg-yellow-600 dark:bg-yellow-600 dark:hover:bg-yellow-700"
                                                        onClick={
                                                            pulseCustomTypeTables
                                                        }
                                                        onDoubleClick={() =>
                                                            setHighlightedCustomTypeId(
                                                                null
                                                            )
                                                        }
                                                    >
                                                        <Highlighter className="size-4" />
                                                    </Button>
                                                </span>
                                            </TooltipTrigger>
                                            <TooltipContent>
                                                {(() => {
                                                    const customType =
                                                        getCustomType(
                                                            highlightedCustomTypeId
                                                        );
                                                    return customType
                                                        ? t(
                                                              'toolbar.custom_type_highlight_tooltip',
                                                              {
                                                                  typeName:
                                                                      customType.name,
                                                              }
                                                          )
                                                        : t(
                                                              'toolbar.clear_highlight'
                                                          );
                                                })()}
                                            </TooltipContent>
                                        </Tooltip>
                                    )}
                                </>
                            ) : null}

                            <div
                                className={`transition-opacity duration-300 ease-in-out ${
                                    hasOverlappingTables
                                        ? 'opacity-100'
                                        : 'opacity-0'
                                }`}
                            >
                                <Tooltip>
                                    <TooltipTrigger asChild>
                                        <span>
                                            <Button
                                                variant="default"
                                                className="size-8 p-1 shadow-none"
                                                onClick={pulseOverlappingTables}
                                            >
                                                <AlertTriangle className="size-4 text-white" />
                                            </Button>
                                        </span>
                                    </TooltipTrigger>
                                    <TooltipContent>
                                        {t(
                                            'toolbar.highlight_overlapping_tables'
                                        )}
                                    </TooltipContent>
                                </Tooltip>
                            </div>
                        </div>
                    </Controls>
                    {isLoadingDOM ? (
                        <Controls
                            position="top-center"
                            orientation="horizontal"
                            showZoom={false}
                            showFitView={false}
                            showInteractive={false}
                            className="!shadow-none"
                        >
                            <Badge
                                variant="default"
                                className="bg-pink-600 text-white"
                            >
                                {t('loading_diagram')}
                            </Badge>
                        </Controls>
                    ) : null}

                    {!isDesktop && !readonly ? (
                        <Controls
                            position="bottom-left"
                            orientation="horizontal"
                            showZoom={false}
                            showFitView={false}
                            showInteractive={false}
                            className="!shadow-none"
                        >
                            <Button
                                className="size-11 bg-pink-600 p-2 hover:bg-pink-500"
                                onClick={showSidePanel}
                            >
                                <Pencil />
                            </Button>
                        </Controls>
                    ) : null}
                    <Controls
                        position={isDesktop ? 'bottom-center' : 'top-center'}
                        orientation="horizontal"
                        showZoom={false}
                        showFitView={false}
                        showInteractive={false}
                        className="!shadow-none"
                    >
                        <Toolbar readonly={readonly} />
                    </Controls>
                    {showMiniMapOnCanvas && (
                        <MiniMap
                            style={{
                                width: isDesktop ? 100 : 60,
                                height: isDesktop ? 100 : 60,
                            }}
                        />
                    )}
                    <Background
                        variant={BackgroundVariant.Dots}
                        gap={16}
                        size={1}
                    />
                    {showFilter ? (
                        <CanvasFilter onClose={() => setShowFilter(false)} />
                    ) : null}
                </ReactFlow>
                <MarkerDefinitions />
            </div>
        </CanvasContextMenu>
    );
};<|MERGE_RESOLUTION|>--- conflicted
+++ resolved
@@ -181,13 +181,10 @@
         readonly,
         removeArea,
         updateArea,
-<<<<<<< HEAD
         highlightedCustomTypeId,
         setHighlightedCustomTypeId,
         getCustomType,
-=======
         hiddenTableIds,
->>>>>>> 745bdee8
     } = useChartDB();
     const { showSidePanel } = useLayout();
     const { effectiveTheme } = useTheme();
@@ -197,12 +194,8 @@
     const { isMd: isDesktop } = useBreakpoint('md');
     const [highlightOverlappingTables, setHighlightOverlappingTables] =
         useState(false);
-<<<<<<< HEAD
     const [highlightCustomTypeTables, setHighlightCustomTypeTables] =
         useState(false);
-    const { reorderTables, fitView, setOverlapGraph, overlapGraph } =
-        useCanvas();
-=======
     const {
         reorderTables,
         fitView,
@@ -211,7 +204,6 @@
         showFilter,
         setShowFilter,
     } = useCanvas();
->>>>>>> 745bdee8
 
     const [isInitialLoadingNodes, setIsInitialLoadingNodes] = useState(true);
 
