--- conflicted
+++ resolved
@@ -89,11 +89,7 @@
                                 <div className="hidden flex-row-reverse group-hover:flex">
                                     <Button
                                         variant="ghost"
-<<<<<<< HEAD
-                                        className="size-4 p-0 text-xs text-slate-500 hover:bg-primary-foreground hover:text-slate-700"
-=======
                                         className="size-4 p-0 text-xs hover:bg-primary-foreground"
->>>>>>> 6e93178d
                                         onClick={(e) => {
                                             e.stopPropagation();
                                             createField(table.id);
@@ -137,11 +133,7 @@
                                 <div className="hidden flex-row-reverse group-hover:flex">
                                     <Button
                                         variant="ghost"
-<<<<<<< HEAD
-                                        className="size-4 p-0 text-xs text-slate-500 hover:bg-primary-foreground hover:text-slate-700"
-=======
                                         className="size-4 p-0 text-xs hover:bg-primary-foreground"
->>>>>>> 6e93178d
                                         onClick={(e) => {
                                             e.stopPropagation();
                                             createIndexHandler();
