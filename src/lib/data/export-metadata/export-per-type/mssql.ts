--- conflicted
+++ resolved
@@ -112,37 +112,6 @@
                     return '';
                 }
 
-<<<<<<< HEAD
-            const tableName = table.schema
-                ? `[${table.schema}].[${table.name}]`
-                : `[${table.name}]`;
-
-            return `${
-                table.comments ? formatMSSQLTableComment(table.comments) : ''
-            }CREATE TABLE ${tableName} (\n${table.fields
-                .map((field: DBField) => {
-                    const fieldName = `[${field.name}]`;
-                    const typeName = field.type.name;
-
-                    // Handle SQL Server specific type formatting
-                    let typeWithSize = typeName;
-                    if (field.characterMaximumLength) {
-                        if (
-                            typeName.toLowerCase() === 'varchar' ||
-                            typeName.toLowerCase() === 'nvarchar' ||
-                            typeName.toLowerCase() === 'char' ||
-                            typeName.toLowerCase() === 'nchar'
-                        ) {
-                            typeWithSize = `${typeName}(${field.characterMaximumLength})`;
-                        }
-                    }
-                    if (field.precision && field.scale) {
-                        if (
-                            typeName.toLowerCase() === 'decimal' ||
-                            typeName.toLowerCase() === 'numeric'
-                        ) {
-                            typeWithSize = `${typeName}(${field.precision}, ${field.scale})`;
-=======
                 const tableName = table.schema
                     ? `[${table.schema}].[${table.name}]`
                     : `[${table.name}]`;
@@ -167,7 +136,8 @@
                             ) {
                                 typeWithSize = `${typeName}(${field.characterMaximumLength})`;
                             }
-                        } else if (field.precision && field.scale) {
+                        }
+                        if (field.precision && field.scale) {
                             if (
                                 typeName.toLowerCase() === 'decimal' ||
                                 typeName.toLowerCase() === 'numeric'
@@ -181,7 +151,6 @@
                             ) {
                                 typeWithSize = `${typeName}(${field.precision})`;
                             }
->>>>>>> fb92be7d
                         }
 
                         const notNull = field.nullable ? '' : ' NOT NULL';
