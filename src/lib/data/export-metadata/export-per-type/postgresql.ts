--- conflicted
+++ resolved
@@ -269,7 +269,8 @@
                             ) {
                                 typeWithSize = `${typeName}(${field.characterMaximumLength})`;
                             }
-                        } else if (field.precision && field.scale) {
+                        }
+                        if (field.precision && field.scale) {
                             if (
                                 typeName.toLowerCase() === 'decimal' ||
                                 typeName.toLowerCase() === 'numeric'
@@ -284,21 +285,11 @@
                                 typeWithSize = `${typeName}(${field.precision})`;
                             }
                         }
-<<<<<<< HEAD
-                    }
-                    if (field.precision && field.scale) {
-                        if (
-                            typeName.toLowerCase() === 'decimal' ||
-                            typeName.toLowerCase() === 'numeric'
-                        ) {
-                            typeWithSize = `${typeName}(${field.precision}, ${field.scale})`;
-=======
 
                         // Handle array types (check if the type name ends with '[]')
                         if (typeName.endsWith('[]')) {
                             typeWithSize =
                                 typeWithSize.replace('[]', '') + '[]';
->>>>>>> fb92be7d
                         }
 
                         const notNull = field.nullable ? '' : ' NOT NULL';
