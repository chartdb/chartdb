--- conflicted
+++ resolved
@@ -151,13 +151,10 @@
                         comments: 'Bình luận',
                         no_comments: 'Không có bình luận',
                         delete_field: 'Xóa trường',
-<<<<<<< HEAD
-=======
                         // TODO: Translate
                         default_value: 'Default Value',
                         no_default: 'No default',
                         // TODO: Translate
->>>>>>> 6df588f4
                         character_length: 'Max Length',
                         precision: 'Độ chính xác',
                         scale: 'Tỷ lệ',
