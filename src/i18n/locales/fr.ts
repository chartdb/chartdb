import type { LanguageMetadata, LanguageTranslation } from '../types';

export const fr: LanguageTranslation = {
    translation: {
        menu: {
            file: {
                file: 'Fichier',
                new: 'Nouveau',
                open: 'Ouvrir',
                save: 'Enregistrer',
                import: 'Importer Base de Données',
                export_sql: 'Exporter SQL',
                export_as: 'Exporter en tant que',
                delete_diagram: 'Supprimer le Diagramme',
                exit: 'Quitter',
            },
            edit: {
                edit: 'Édition',
                undo: 'Annuler',
                redo: 'Rétablir',
                clear: 'Effacer',
            },
            view: {
                view: 'Affichage',
                show_sidebar: 'Afficher la Barre Latérale',
                hide_sidebar: 'Cacher la Barre Latérale',
                hide_cardinality: 'Cacher la Cardinalité',
                show_cardinality: 'Afficher la Cardinalité',
                hide_field_attributes: 'Masquer les Attributs de Champ',
                show_field_attributes: 'Afficher les Attributs de Champ',
                zoom_on_scroll: 'Zoom sur le Défilement',
                theme: 'Thème',
                show_dependencies: 'Afficher les Dépendances',
                hide_dependencies: 'Masquer les Dépendances',
                show_minimap: 'Afficher la Mini Carte',
                hide_minimap: 'Masquer la Mini Carte',
            },
            backup: {
                backup: 'Sauvegarde',
                export_diagram: 'Exporter le diagramme',
                restore_diagram: 'Restaurer le diagramme',
            },
            help: {
                help: 'Aide',
                docs_website: 'Documentation',
                join_discord: 'Rejoignez-nous sur Discord',
            },
        },

        delete_diagram_alert: {
            title: 'Supprimer le Diagramme',
            description:
                'Cette action est irréversible. Cela supprimera définitivement le diagramme.',
            cancel: 'Annuler',
            delete: 'Supprimer',
        },

        clear_diagram_alert: {
            title: 'Effacer le Diagramme',
            description:
                'Cette action est irréversible. Cela supprimera définitivement toutes les données dans le diagramme.',
            cancel: 'Annuler',
            clear: 'Effacer',
        },

        reorder_diagram_alert: {
            title: 'Réorganiser le Diagramme',
            description:
                'Cette action réorganisera toutes les tables dans le diagramme. Voulez-vous continuer ?',
            reorder: 'Réorganiser',
            cancel: 'Annuler',
        },

        copy_to_clipboard_toast: {
            unsupported: {
                title: 'Échec de la copie',
                description: 'Presse-papiers non pris en charge',
            },
            failed: {
                title: 'Échec de la copie',
                description: 'Quelque chose a mal tourné. Veuillez réessayer.',
            },
        },

        theme: {
            system: 'Système',
            light: 'Clair',
            dark: 'Sombre',
        },

        zoom: {
            on: 'Activé',
            off: 'Désactivé',
        },

        last_saved: 'Dernière sauvegarde',
        saved: 'Enregistré',
        loading_diagram: 'Chargement du diagramme...',
        deselect_all: 'Tout désélectionner',
        select_all: 'Tout sélectionner',
        clear: 'Effacer',
        show_more: 'Afficher Plus',
        show_less: 'Afficher Moins',
        copy_to_clipboard: 'Copier dans le presse-papiers',
        copied: 'Copié !',

        side_panel: {
            schema: 'Schéma:',
            filter_by_schema: 'Filtrer par schéma',
            search_schema: 'Rechercher un schéma...',
            no_schemas_found: 'Aucun schéma trouvé.',
            view_all_options: 'Voir toutes les Options...',
            tables_section: {
                tables: 'Tables',
                add_table: 'Ajouter une Table',
                filter: 'Filtrer',
                collapse: 'Réduire Tout',
                clear: 'Effacer le Filtre',
                no_results:
                    'Aucune table trouvée correspondant à votre filtre.',
                show_list: 'Afficher la Liste des Tableaux',
                show_dbml: "Afficher l'éditeur DBML",

                table: {
                    fields: 'Champs',
                    nullable: 'Nullable?',
                    primary_key: 'Clé Primaire',
                    indexes: 'Index',
                    comments: 'Commentaires',
                    no_comments: 'Pas de commentaires',
                    add_field: 'Ajouter un Champ',
                    add_index: 'Ajouter un Index',
                    index_select_fields: 'Sélectionner des champs',
                    no_types_found: 'Aucun type trouvé',
                    field_name: 'Nom',
                    field_type: 'Type',
                    field_actions: {
                        title: 'Attributs du Champ',
                        unique: 'Unique',
                        comments: 'Commentaires',
                        no_comments: 'Pas de commentaires',
                        delete_field: 'Supprimer le Champ',
                        // TODO: Translate
                        default_value: 'Default Value',
                        no_default: 'No default',
                        // TODO: Translate
                        character_length: 'Max Length',
                        precision: 'Précision',
                        scale: 'Échelle',
                    },
                    index_actions: {
                        title: "Attributs de l'Index",
                        name: 'Nom',
                        unique: 'Unique',
                        delete_index: "Supprimer l'Index",
                    },
                    table_actions: {
                        title: 'Actions de la Table',
                        add_field: 'Ajouter un Champ',
                        add_index: 'Ajouter un Index',
                        duplicate_table: 'Tableau dupliqué',
                        delete_table: 'Supprimer la Table',
                        change_schema: 'Changer le Schéma',
                    },
                },
                empty_state: {
                    title: 'Aucune table',
                    description: 'Créez une table pour commencer',
                },
            },
            relationships_section: {
                relationships: 'Relations',
                filter: 'Filtrer',
                add_relationship: 'Ajouter une Relation',
                collapse: 'Réduire Tout',
                relationship: {
                    primary: 'Table Principale',
                    foreign: 'Table Référencée',
                    cardinality: 'Cardinalité',
                    delete_relationship: 'Supprimer',
                    relationship_actions: {
                        title: 'Actions',
                        delete_relationship: 'Supprimer',
                    },
                },
                empty_state: {
                    title: 'Aucune relation',
                    description: 'Créez une relation pour connecter les tables',
                },
            },
            dependencies_section: {
                dependencies: 'Dépendances',
                filter: 'Filtrer',
                collapse: 'Réduire Tout',
                dependency: {
                    table: 'Table',
                    dependent_table: 'Vue Dépendante',
                    delete_dependency: 'Supprimer',
                    dependency_actions: {
                        title: 'Actions',
                        delete_dependency: 'Supprimer',
                    },
                },
                empty_state: {
                    title: 'Aucune dépendance',
                    description: 'Créez une vue pour commencer',
                },
            },

            // TODO: Translate
            areas_section: {
                areas: 'Areas',
                add_area: 'Add Area',
                filter: 'Filter',
                clear: 'Clear Filter',
                no_results: 'No areas found matching your filter.',

                area: {
                    area_actions: {
                        title: 'Area Actions',
                        edit_name: 'Edit Name',
                        delete_area: 'Delete Area',
                    },
                },
                empty_state: {
                    title: 'No areas',
                    description: 'Create an area to get started',
                },
            },
            // TODO: Translate
            custom_types_section: {
                custom_types: 'Custom Types',
                filter: 'Filter',
                clear: 'Clear Filter',
                no_results: 'No custom types found matching your filter.',
                empty_state: {
                    title: 'No custom types',
                    description:
                        'Custom types will appear here when they are available in your database',
                },
                custom_type: {
                    kind: 'Kind',
                    enum_values: 'Enum Values',
                    composite_fields: 'Fields',
                    no_fields: 'No fields defined',
                    field_name_placeholder: 'Field name',
                    field_type_placeholder: 'Select type',
                    add_field: 'Add Field',
                    no_fields_tooltip: 'No fields defined for this custom type',
                    custom_type_actions: {
                        title: 'Actions',
                        highlight_fields: 'Highlight Fields',
                        delete_custom_type: 'Delete',
                    },
                    delete_custom_type: 'Delete Type',
                },
            },
        },

        toolbar: {
            zoom_in: 'Zoom Avant',
            zoom_out: 'Zoom Arrière',
            save: 'Enregistrer',
            show_all: 'Afficher Tout',
            undo: 'Annuler',
            redo: 'Rétablir',
            reorder_diagram: 'Réorganiser le Diagramme',
<<<<<<< HEAD
            highlight_overlapping_tables: 'Highlight Overlapping Tables',
            clear_custom_type_highlight: 'Clear highlight for "{{typeName}}"',
            clear_highlight: 'Clear highlight',
            custom_type_highlight_tooltip:
                'Highlighting "{{typeName}}" - Click to pulse tables, double-click to clear',
=======
            highlight_overlapping_tables: 'Surligner les tables chevauchées',
            // TODO: Translate
            filter: 'Filter Tables',
>>>>>>> 745bdee8
        },

        new_diagram_dialog: {
            database_selection: {
                title: 'Quelle est votre Base de Données ?',
                description:
                    'Chaque base de données a ses propres fonctionnalités et capacités uniques.',
                check_examples_long: 'Voir les Exemples',
                check_examples_short: 'Exemples',
            },

            import_database: {
                title: 'Importer votre Base de Données',
                database_edition: 'Édition de la Base de Données :',
                step_1: 'Exécutez ce script dans votre base de données :',
                step_2: 'Collez le résultat du script ici →',
                script_results_placeholder: 'Résultats du script ici...',
                ssms_instructions: {
                    button_text: 'Instructions SSMS',
                    title: 'Instructions',
                    step_1: 'Allez dans Outils > Options > Résultats des Requêtes > SQL Server.',
                    step_2: 'Si vous utilisez "Résultats en Grille", changez le nombre maximum de caractères récupérés pour les données non-XML (définir à 9999999).',
                },
                instructions_link: "Besoin d'aide ? Regardez comment",
                check_script_result: 'Vérifier le résultat du Script',
            },

            cancel: 'Annuler',
            back: 'Retour',
            import_from_file: "Importer à partir d'un fichier",
            empty_diagram: 'Diagramme vide',
            continue: 'Continuer',
            import: 'Importer',
        },

        open_diagram_dialog: {
            title: 'Ouvrir Diagramme',
            description:
                'Sélectionnez un diagramme à ouvrir dans la liste ci-dessous.',
            table_columns: {
                name: 'Nom',
                created_at: 'Créé le',
                last_modified: 'Dernière modification',
                tables_count: 'Tables',
            },
            cancel: 'Annuler',
            open: 'Ouvrir',
        },

        export_sql_dialog: {
            title: 'Exporter SQL',
            description:
                'Exportez le schéma de votre diagramme en script {{databaseType}}',
            close: 'Fermer',
            loading: {
                text: "L'IA génère un SQL pour {{databaseType}}...",
                description: "Cela devrait prendre jusqu'à 30 secondes.",
            },
            error: {
                message:
                    'Erreur lors de la génération du script SQL. Veuillez réessayer plus tard ou <0>contactez-nous</0>.',
                description:
                    "N'hésitez pas à utiliser votre OPENAI_TOKEN, voir le manuel <0>ici</0>.",
            },
        },

        export_image_dialog: {
            title: "Exporter l'image",
            description:
                "Choisissez le facteur d'échelle pour l'image exportée.",
            scale_1x: '1x Normal',
            scale_2x: '2x (Recommandé)',
            scale_3x: '3x',
            scale_4x: '4x',
            cancel: 'Annuler',
            export: 'Exporter',
            // TODO: Translate
            advanced_options: 'Advanced Options',
            pattern: 'Include background pattern',
            pattern_description: 'Add subtle grid pattern to background.',
            transparent: 'Transparent background',
            transparent_description: 'Remove background color from image.',
        },

        multiple_schemas_alert: {
            title: 'Schémas Multiples',
            description:
                '{{schemasCount}} schémas dans ce diagramme. Actuellement affiché(s) : {{formattedSchemas}}.',
            // TODO: Translate
            show_me: 'Show me',
            none: 'Aucun',
        },

        new_table_schema_dialog: {
            title: 'Sélectionner un Schéma',
            description:
                'Plusieurs schémas sont actuellement affichés. Sélectionnez-en un pour la nouvelle table.',
            cancel: 'Annuler',
            confirm: 'Confirmer',
        },

        star_us_dialog: {
            title: 'Aidez-nous à nous améliorer',
            description:
                "Souhaitez-vous nous donner une étoile sur GitHub ? Il ne suffit que d'un clic !",
            close: 'Pas maintenant',
            confirm: 'Bien sûr !',
        },

        update_table_schema_dialog: {
            title: 'Modifier le Schéma',
            description: 'Mettre à jour le schéma de la table "{{tableName}}"',
            cancel: 'Annuler',
            confirm: 'Modifier',
        },

        create_relationship_dialog: {
            title: 'Créer une Relation',
            primary_table: 'Table Principale',
            primary_field: 'Champ Principal',
            referenced_table: 'Table Référencée',
            referenced_field: 'Champ Référencé',
            primary_table_placeholder: 'Sélectionner une table',
            primary_field_placeholder: 'Sélectionner un champ',
            referenced_table_placeholder: 'Sélectionner une table',
            referenced_field_placeholder: 'Sélectionner un champ',
            no_tables_found: 'Aucune table trouvée',
            no_fields_found: 'Aucun champ trouvé',
            create: 'Créer',
            cancel: 'Annuler',
        },

        import_database_dialog: {
            title: 'Importer dans le Diagramme Actuel',
            override_alert: {
                title: 'Importer Base de Données',
                content: {
                    alert: "L'importation de ce diagramme affectera les tables et relations existantes.",
                    new_tables:
                        '<bold>{{newTablesNumber}}</bold> nouvelles tables seront ajoutées.',
                    new_relationships:
                        '<bold>{{newRelationshipsNumber}}</bold> nouvelles relations seront créées.',
                    tables_override:
                        '<bold>{{tablesOverrideNumber}}</bold> tables seront écrasées.',
                    proceed: 'Voulez-vous continuer ?',
                },
                import: 'Importer',
                cancel: 'Annuler',
            },
        },
        export_diagram_dialog: {
            title: 'Exporter le Diagramme',
            description: "Sélectionner le format d'exportation :",
            format_json: 'JSON',
            cancel: 'Annuler',
            export: 'Exporter',
            error: {
                title: "Erreur lors de l'exportation du diagramme",
                description:
                    "Une erreur s'est produite. Besoin d'aide ? support@chartdb.io",
            },
        },
        import_diagram_dialog: {
            title: 'Importer un diagramme',
            description: 'Coller le diagramme au format JSON ci-dessous :',
            cancel: 'Annuler',
            import: 'Exporter',
            error: {
                title: "Erreur lors de l'exportation du diagramme",
                description:
                    "Le diagramme JSON n'est pas valide. Veuillez vérifier le JSON et réessayer. Besoin d'aide ? support@chartdb.io",
            },
        },
        import_dbml_dialog: {
            example_title: "Exemple d'importation DBML",
            title: 'Import DBML',
            description:
                'Importer un schéma de base de données à partir du format DBML.',
            import: 'Importer',
            cancel: 'Annuler',
            skip_and_empty: 'Passer et vider',
            show_example: 'Afficher un exemple',
            error: {
                title: 'Erreur',
                description:
                    "Erreur d'analyse du DBML. Veuillez vérifier la syntaxe.",
            },
        },
        relationship_type: {
            one_to_one: 'Un à Un',
            one_to_many: 'Un à Plusieurs',
            many_to_one: 'Plusieurs à Un',
            many_to_many: 'Plusieurs à Plusieurs',
        },

        canvas_context_menu: {
            new_table: 'Nouvelle Table',
            new_relationship: 'Nouvelle Relation',
            // TODO: Translate
            new_area: 'New Area',
        },

        table_node_context_menu: {
            edit_table: 'Éditer la Table',
            duplicate_table: 'Tableau Dupliqué',
            delete_table: 'Supprimer la Table',
            add_relationship: 'Ajouter une Relation',
        },

        snap_to_grid_tooltip:
            'Aligner sur la grille (maintenir la touche {{key}})',

        tool_tips: {
            double_click_to_edit: 'Double-cliquez pour modifier',
        },

        language_select: {
            change_language: 'Langue',
        },
    },
};

export const frMetadata: LanguageMetadata = {
    name: 'French',
    nativeName: 'Français',
    code: 'fr',
};<|MERGE_RESOLUTION|>--- conflicted
+++ resolved
@@ -265,17 +265,14 @@
             undo: 'Annuler',
             redo: 'Rétablir',
             reorder_diagram: 'Réorganiser le Diagramme',
-<<<<<<< HEAD
-            highlight_overlapping_tables: 'Highlight Overlapping Tables',
+            // TODO: Translate
             clear_custom_type_highlight: 'Clear highlight for "{{typeName}}"',
             clear_highlight: 'Clear highlight',
             custom_type_highlight_tooltip:
                 'Highlighting "{{typeName}}" - Click to pulse tables, double-click to clear',
-=======
             highlight_overlapping_tables: 'Surligner les tables chevauchées',
             // TODO: Translate
             filter: 'Filter Tables',
->>>>>>> 745bdee8
         },
 
         new_diagram_dialog: {
