import type { LanguageMetadata, LanguageTranslation } from '../types';

export const ru: LanguageTranslation = {
    translation: {
        menu: {
            file: {
                file: 'Файл',
                new: 'Создать',
                open: 'Открыть',
                save: 'Сохранить',
                import: 'Импортировать базу данных',
                export_sql: 'Экспорт SQL',
                export_as: 'Экспортировать как',
                delete_diagram: 'Удалить диаграмму',
                exit: 'Выход',
            },
            edit: {
                edit: 'Изменение',
                undo: 'Отменить',
                redo: 'Вернуть',
                clear: 'Очистить',
            },
            view: {
                view: 'Вид',
                show_sidebar: 'Показать боковую панель',
                hide_sidebar: 'Скрыть боковую панель',
                hide_cardinality: 'Скрыть виды связи',
                show_cardinality: 'Показать виды связи',
                show_field_attributes: 'Показать атрибуты поля',
                hide_field_attributes: 'Скрыть атрибуты поля',
                zoom_on_scroll: 'Увеличение при прокрутке',
                theme: 'Тема',
                show_dependencies: 'Показать зависимости',
                hide_dependencies: 'Скрыть зависимости',
                show_minimap: 'Показать мини-карту',
                hide_minimap: 'Скрыть мини-карту',
            },
            backup: {
                backup: 'Бэкап',
                export_diagram: 'Экспорт диаграммы',
                restore_diagram: 'Восстановить диаграмму',
            },
            help: {
                help: 'Помощь',
                docs_website: 'Документация',
                join_discord: 'Присоединиться к сообществу в Discord',
            },
        },

        delete_diagram_alert: {
            title: 'Удалить диаграмму',
            description:
                'Это действие нельзя отменить. Это навсегда удалит диаграмму.',
            cancel: 'Отменить',
            delete: 'Удалить',
        },

        clear_diagram_alert: {
            title: 'Очистить диаграмму',
            description:
                'Это действие нельзя отменить. Это навсегда удалит все данные в диаграмме.',
            cancel: 'Отменить',
            clear: 'Очистить',
        },

        reorder_diagram_alert: {
            title: 'Переупорядочить диаграмму',
            description:
                'Это действие переставит все таблицы на диаграмме. Хотите продолжить?',
            reorder: 'Изменить порядок',
            cancel: 'Отменить',
        },

        multiple_schemas_alert: {
            title: 'Множественные схемы',
            description:
                '{{schemasCount}} схем в этой диаграмме. В данный момент отображается: {{formattedSchemas}}.',
            // TODO: Translate
            show_me: 'Show me',
            none: 'никто',
        },

        copy_to_clipboard_toast: {
            unsupported: {
                title: 'Ошибка копирования',
                description: 'Буфер обмена не поддерживается',
            },
            failed: {
                title: 'Ошибка копирования',
                description:
                    'Что-то пошло не так. Пожалуйста, попробуйте еще раз.',
            },
        },

        theme: {
            system: 'Системная',
            light: 'Светлая',
            dark: 'Темная',
        },

        zoom: {
            on: 'Включено',
            off: 'Выключено',
        },

        last_saved: 'Последнее сохранение',
        saved: 'Сохранено',
        loading_diagram: 'Загрузка диаграммы...',
        deselect_all: 'Отменить выбор всех',
        select_all: 'Выбрать все',
        clear: 'Очистить',
        show_more: 'Показать больше',
        show_less: 'Показать меньше',

        side_panel: {
            schema: 'Схема:',
            filter_by_schema: 'Фильтр по схеме',
            search_schema: 'Схема поиска...',
            no_schemas_found: 'Схемы не найдены.',
            view_all_options: 'Просмотреть все варианты...',
            tables_section: {
                tables: 'Таблицы',
                add_table: 'Добавить таблицу',
                filter: 'Фильтр',
                collapse: 'Свернуть все',
                clear: 'Очистить фильтр',

                no_results:
                    'Таблицы не найдены, соответствующие вашему фильтру.',
                show_list: 'Переключиться на список таблиц',
                show_dbml: 'Переключиться на редактор DBML',

                table: {
                    fields: 'Поля',
                    nullable: 'Может быть NULL?',
                    primary_key: 'Первичный ключ',
                    indexes: 'Индексы',
                    comments: 'Комментарии',
                    no_comments: 'Нет комментария',
                    add_field: 'Добавить поле',
                    add_index: 'Добавить индекс',
                    index_select_fields: 'Выберите поля',
                    no_types_found: 'Типы не найдены',
                    field_name: 'Имя',
                    field_type: 'Тип',
                    field_actions: {
                        title: 'Атрибуты поля',
                        unique: 'Уникальный',
                        comments: 'Комментарии',
                        no_comments: 'Нет комментария',
                        delete_field: 'Удалить поле',
                        // TODO: Translate
                        default_value: 'Default Value',
                        no_default: 'No default',
                        character_length: 'Макс. длина',
                        precision: 'Точность',
                        scale: 'Масштаб',
                    },
                    index_actions: {
                        title: 'Атрибуты индекса',
                        name: 'Имя',
                        unique: 'Уникальный',
                        delete_index: 'Удалить индекс',
                    },
                    table_actions: {
                        title: 'Действия',
                        change_schema: 'Изменить схему',
                        add_field: 'Добавить поле',
                        add_index: 'Добавить индекс',
                        duplicate_table: 'Создать копию',
                        delete_table: 'Удалить таблицу',
                    },
                },
                empty_state: {
                    title: 'Нет таблиц',
                    description: 'Создайте таблицу, чтобы начать',
                },
            },
            relationships_section: {
                relationships: 'Отношения',
                filter: 'Фильтр',
                add_relationship: 'Добавить отношение',
                collapse: 'Свернуть все',
                relationship: {
                    primary: 'Основная таблица',
                    foreign: 'Справочная таблица',
                    cardinality: 'Тип множественной связи',
                    delete_relationship: 'Удалить',
                    relationship_actions: {
                        title: 'Действия',
                        delete_relationship: 'Удалить',
                    },
                },
                empty_state: {
                    title: 'Нет отношений',
                    description: 'Создайте связь для соединения таблиц',
                },
            },
            dependencies_section: {
                dependencies: 'Зависимости',
                filter: 'Фильтр',
                collapse: 'Свернуть все',
                dependency: {
                    table: 'Стол',
                    dependent_table: 'Зависимый вид',
                    delete_dependency: 'Удалить',
                    dependency_actions: {
                        title: 'Действия',
                        delete_dependency: 'Удалить',
                    },
                },
                empty_state: {
                    title: 'Нет зависимостей',
                    description: 'Создайте представление, чтобы начать',
                },
            },

            areas_section: {
                areas: 'Области',
                add_area: 'Добавить область',
                filter: 'Фильтр',
                clear: 'Очистить фильтр',

                no_results:
                    'Области не найдены, соответствующие вашему фильтру.',

                area: {
                    area_actions: {
                        title: 'Действия',
                        edit_name: 'Изменить название',
                        delete_area: 'Удалить область',
                    },
                },
                empty_state: {
                    title: 'Нет областей',
                    description: 'Создайте область, чтобы начать',
                },
            },
            // TODO: Translate
            custom_types_section: {
                custom_types: 'Custom Types',
                filter: 'Filter',
                clear: 'Clear Filter',
                no_results: 'No custom types found matching your filter.',
                empty_state: {
                    title: 'No custom types',
                    description:
                        'Custom types will appear here when they are available in your database',
                },
                custom_type: {
                    kind: 'Kind',
                    enum_values: 'Enum Values',
                    composite_fields: 'Fields',
                    no_fields: 'No fields defined',
                    field_name_placeholder: 'Field name',
                    field_type_placeholder: 'Select type',
                    add_field: 'Add Field',
                    no_fields_tooltip: 'No fields defined for this custom type',
                    custom_type_actions: {
                        title: 'Actions',
                        highlight_fields: 'Highlight Fields',
                        delete_custom_type: 'Delete',
                    },
                    delete_custom_type: 'Delete Type',
                },
            },
        },

        toolbar: {
            zoom_in: 'Увеличить масштаб',
            zoom_out: 'Уменьшить масштаб',
            save: 'Сохранить',
            show_all: 'Показать все',
            undo: 'Отменить',
            redo: 'Вернуть',
            reorder_diagram: 'Переупорядочить диаграмму',
<<<<<<< HEAD
            highlight_overlapping_tables: 'Highlight Overlapping Tables',
            clear_custom_type_highlight: 'Clear highlight for "{{typeName}}"',
            clear_highlight: 'Clear highlight',
            custom_type_highlight_tooltip:
                'Highlighting "{{typeName}}" - Click to pulse tables, double-click to clear',
=======
            highlight_overlapping_tables: 'Выделение перекрывающихся таблиц',
            // TODO: Translate
            filter: 'Filter Tables',
>>>>>>> 745bdee8
        },

        new_diagram_dialog: {
            database_selection: {
                title: 'Какова ваша база данных?',
                description:
                    'Каждая база данных имеет свои уникальные функции и возможности.',
                check_examples_long: 'Открыть примеры',
                check_examples_short: 'Примеры',
            },

            import_database: {
                title: 'Импортируйте свою базу данных',
                database_edition: 'Версия базы данных:',
                step_1: 'Запустите этот скрипт в своей базе данных:',
                step_2: 'Вставьте вывод скрипта сюда →',
                script_results_placeholder: 'Вывод скрипта здесь...',
                ssms_instructions: {
                    button_text: 'SSMS Инструкции',
                    title: 'Инструкции',
                    step_1: 'Откройте в меню пункты Инструменты > Параметры > Результаты запроса > SQL Сервер.',
                    step_2: 'Если вы используете "Результат в сетке," измените Максимальное количество извлекаемых символов для данных, отличных от XML (установите на 9999999).',
                },
                instructions_link: 'Нужна помощь? Посмотрите, как',
                check_script_result: 'Проверить результат выполнения скрипта',
            },

            cancel: 'Отменить',
            back: 'Назад',
            import_from_file: 'Импортировать из файла',
            empty_diagram: 'Пустая диаграмма',
            continue: 'Продолжить',
            import: 'Импорт',
        },

        open_diagram_dialog: {
            title: 'Открыть диаграмму',
            description:
                'Выберите диаграмму, которую нужно открыть, из списка ниже.',
            table_columns: {
                name: 'Имя',
                created_at: 'Создано в',
                last_modified: 'Последнее изменение',
                tables_count: 'Таблицы',
            },
            cancel: 'Отмена',
            open: 'Открыть',
        },

        export_sql_dialog: {
            title: 'Экспорт SQL',
            description:
                'Экспортируйте схему диаграммы в {{databaseType}} скрипт',
            close: 'Закрыть',
            loading: {
                text: 'ИИ генерирует SQL для {{databaseType}}...',
                description: 'Это должно занять до 30 секунд.',
            },
            error: {
                message:
                    'Ошибка создания скрипта SQL. Попробуйте еще раз позже или <0>свяжитесь с нами</0>.',
                description:
                    'Не стесняйтесь использовать ваш OPENAI_TOKEN, см. руководство <0>здесь</0>.',
            },
        },

        create_relationship_dialog: {
            title: 'Создать отношениe',
            primary_table: 'Основная таблица',
            primary_field: 'Основное поле',
            referenced_table: 'Ссылается на таблицу',
            referenced_field: 'Ссылается на поле',
            primary_table_placeholder: 'Выберите таблицу',
            primary_field_placeholder: 'Выберите поле',
            referenced_table_placeholder: 'Выберите таблицу',
            referenced_field_placeholder: 'Выберите поле',
            no_tables_found: 'Таблицы не найдены',
            no_fields_found: 'Поля не найдены',
            create: 'Создать',
            cancel: 'Отменить',
        },

        import_database_dialog: {
            title: 'Импорт в текущую диаграмму',
            override_alert: {
                title: 'Импортировать базу данных',
                content: {
                    alert: 'Импорт этой диаграммы повлияет на существующие таблицы и связи.',
                    new_tables:
                        '<bold>{{newTablesNumber}}</bold> будут добавлены новые таблицы.',
                    new_relationships:
                        '<bold>{{newRelationshipsNumber}}</bold> будут созданы новые отношения.',
                    tables_override:
                        '<bold>{{tablesOverrideNumber}}</bold> таблицы будут перезаписаны.',
                    proceed: 'Хотите продолжить?',
                },
                import: 'Импорт',
                cancel: 'Отмена',
            },
        },

        export_image_dialog: {
            title: 'Экспортировать изображение',
            description: 'Выберите детализацию изображения при экспорте:',
            scale_1x: '1x Обычный',
            scale_2x: '2x (Рекомендовано)',
            scale_3x: '3x',
            scale_4x: '4x',
            cancel: 'Отменить',
            export: 'Экспортировать',
            // TODO: Translate
            advanced_options: 'Advanced Options',
            pattern: 'Include background pattern',
            pattern_description: 'Add subtle grid pattern to background.',
            transparent: 'Transparent background',
            transparent_description: 'Remove background color from image.',
        },

        new_table_schema_dialog: {
            title: 'Выбрать схему',
            description:
                'В настоящее время отображается несколько схем. Выберите одну для новой таблицы.',
            cancel: 'Отменить',
            confirm: 'Подтвердить',
        },

        update_table_schema_dialog: {
            title: 'Изменить схему',
            description: 'Обновить таблицу "{{tableName}}" схема',
            cancel: 'Отменить',
            confirm: 'Изменить',
        },

        star_us_dialog: {
            title: 'Помогите нам стать лучше!',
            description:
                'Хотите отметить нас на GitHub? Это всего лишь один клик!',
            close: 'Не сейчас',
            confirm: 'Конечно!',
        },
        export_diagram_dialog: {
            title: 'Экспорт кода диаграммы',
            description: 'Выберите формат экспорта:',
            format_json: 'JSON',
            cancel: 'Отменить',
            export: 'Экспортировать',
            error: {
                title: 'Ошибка экспортирования диаграммы',
                description:
                    'Что-то пошло не так. Если вам нужна помощь, напишите нам: support@chartdb.io',
            },
        },
        import_diagram_dialog: {
            title: 'Импорт кода диаграммы',
            description: 'Вставьте JSON код диаграммы ниже:',
            cancel: 'Отменить',
            import: 'Импортировать',
            error: {
                title: 'Ошибка при импорте диаграммы',
                description:
                    'Код JSON диаграммы некорректен. Проверьте, пожалуйста, код и попробуйте снова. Проблема не решается? Напишите нам: support@chartdb.io',
            },
        },
        import_dbml_dialog: {
            example_title: 'Импорт DBML',
            title: 'Импортировать DBML',
            description: 'Импортировать схему базы данных из DBML формата.',
            import: 'Импортировать',
            cancel: 'Отмена',
            skip_and_empty: 'Продолжить с пустой диаграммой',
            show_example: 'Использовать эту схему',

            error: {
                title: 'Ошибка',
                description:
                    'Ошибка парсинга DBML. Пожалуйста проверьте синтаксис.',
            },
        },
        relationship_type: {
            one_to_one: 'Один к одному',
            one_to_many: 'Один ко многим',
            many_to_one: 'Многие к одному',
            many_to_many: 'Многие ко многим',
        },

        canvas_context_menu: {
            new_table: 'Создать таблицу',
            new_relationship: 'Создать отношение',
            new_area: 'Новая область',
        },

        table_node_context_menu: {
            edit_table: 'Изменить таблицу',
            duplicate_table: 'Создать копию',
            delete_table: 'Удалить таблицу',
            add_relationship: 'Добавить связь',
        },

        copy_to_clipboard: 'Скопировать в буфер обмена',
        copied: 'Скопировано!',
        snap_to_grid_tooltip: 'Выравнивание по сетке (Удерживайте {{key}})',
        tool_tips: {
            double_click_to_edit: 'Кликните дважды, чтобы изменить',
        },

        language_select: {
            change_language: 'Сменить язык',
        },
    },
};

export const ruMetadata: LanguageMetadata = {
    name: 'Russian',
    nativeName: 'Русский',
    code: 'ru',
};<|MERGE_RESOLUTION|>--- conflicted
+++ resolved
@@ -274,17 +274,14 @@
             undo: 'Отменить',
             redo: 'Вернуть',
             reorder_diagram: 'Переупорядочить диаграмму',
-<<<<<<< HEAD
-            highlight_overlapping_tables: 'Highlight Overlapping Tables',
+            // TODO: Translate
             clear_custom_type_highlight: 'Clear highlight for "{{typeName}}"',
             clear_highlight: 'Clear highlight',
             custom_type_highlight_tooltip:
                 'Highlighting "{{typeName}}" - Click to pulse tables, double-click to clear',
-=======
             highlight_overlapping_tables: 'Выделение перекрывающихся таблиц',
             // TODO: Translate
             filter: 'Filter Tables',
->>>>>>> 745bdee8
         },
 
         new_diagram_dialog: {
