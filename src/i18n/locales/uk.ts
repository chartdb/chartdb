--- conflicted
+++ resolved
@@ -275,17 +275,14 @@
             undo: 'Скасувати',
             redo: 'Повторити',
             reorder_diagram: 'Перевпорядкувати діаграму',
-<<<<<<< HEAD
-            highlight_overlapping_tables: 'Highlight Overlapping Tables',
+            // TODO: Translate
             clear_custom_type_highlight: 'Clear highlight for "{{typeName}}"',
             clear_highlight: 'Clear highlight',
             custom_type_highlight_tooltip:
                 'Highlighting "{{typeName}}" - Click to pulse tables, double-click to clear',
-=======
             highlight_overlapping_tables: 'Показати таблиці, що перекриваються',
             // TODO: Translate
             filter: 'Filter Tables',
->>>>>>> 745bdee8
         },
 
         new_diagram_dialog: {
