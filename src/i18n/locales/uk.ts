--- conflicted
+++ resolved
@@ -346,14 +346,12 @@
             delete_table: 'Видалити таблицю',
         },
 
-<<<<<<< HEAD
         // TODO: Add translations
         snap_to_grid_tooltip: 'Snap to Grid (Hold {{key}})',
-=======
+
         tool_tips: {
             double_click_to_edit: 'Двойной клик для редактирования',
         },
->>>>>>> 2c69b08e
     },
 };
 
