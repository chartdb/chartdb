import type { LanguageMetadata, LanguageTranslation } from '../types';

export const zh_CN: LanguageTranslation = {
    translation: {
        menu: {
            file: {
                file: '文件',
                new: '新建',
                open: '打开',
                save: '保存',
                import: '导入数据库',
                export_sql: '导出 SQL 语句',
                export_as: '导出为',
                delete_diagram: '删除关系图',
                exit: '退出',
            },
            edit: {
                edit: '编辑',
                undo: '撤销',
                redo: '重做',
                clear: '清空',
            },
            view: {
                view: '视图',
                show_sidebar: '展示侧边栏',
                hide_sidebar: '隐藏侧边栏',
                hide_cardinality: '隐藏基数',
                show_cardinality: '展示基数',
                show_field_attributes: '展示字段属性',
                hide_field_attributes: '隐藏字段属性',
                zoom_on_scroll: '滚动缩放',
                theme: '主题',
                show_dependencies: '展示依赖',
                hide_dependencies: '隐藏依赖',
                // TODO: Translate
                show_minimap: 'Show Mini Map',
                hide_minimap: 'Hide Mini Map',
            },
            backup: {
                backup: '备份',
                export_diagram: '导出关系图',
                restore_diagram: '还原图表',
            },
            help: {
                help: '帮助',
                docs_website: '文档',
                join_discord: '在 Discord 上加入我们',
            },
        },

        delete_diagram_alert: {
            title: '删除关系图',
            description: '此操作无法撤销。这将永久删除关系图。',
            cancel: '取消',
            delete: '删除',
        },

        clear_diagram_alert: {
            title: '清除关系图',
            description: '此操作无法撤销。这将永久删除关系图中的所有数据。',
            cancel: '取消',
            clear: '清空',
        },

        reorder_diagram_alert: {
            title: '重新排列关系图',
            description: '此操作将重新排列关系图中的所有表。是否要继续？',
            reorder: '重新排列',
            cancel: '取消',
        },

        multiple_schemas_alert: {
            title: '多个模式',
            description:
                '此关系图中有 {{schemasCount}} 个模式，当前显示：{{formattedSchemas}}。',
            // TODO: Translate
            show_me: 'Show me',
            none: '无',
        },

        copy_to_clipboard_toast: {
            unsupported: {
                title: '复制失败',
                description: '不支持剪贴板',
            },
            failed: {
                title: '复制失败',
                description: '出现问题。请再试一次。',
            },
        },

        theme: {
            system: '系统',
            light: '浅色',
            dark: '深色',
        },

        zoom: {
            on: '启用',
            off: '禁用',
        },

        last_saved: '上次保存时间：',
        saved: '已保存',
        loading_diagram: '加载关系图...',
        deselect_all: '取消全选',
        select_all: '全选',
        clear: '清空',
        show_more: '展开',
        show_less: '收起',
        copy_to_clipboard: '复制到剪切板',
        copied: '复制了！',

        side_panel: {
            schema: '模式：',
            filter_by_schema: '按模式筛选',
            search_schema: '搜索模式...',
            no_schemas_found: '未找到模式。',
            view_all_options: '查看所有选项...',
            tables_section: {
                tables: '表',
                add_table: '添加表',
                filter: '筛选',
                collapse: '全部折叠',
                // TODO: Translate
                clear: 'Clear Filter',
                no_results: 'No tables found matching your filter.',
                // TODO: Translate
                show_list: 'Show Table List',
                show_dbml: 'Show DBML Editor',

                table: {
                    fields: '字段',
                    nullable: '可为空？',
                    primary_key: '主键',
                    indexes: '索引',
                    comments: '注释',
                    no_comments: '空',
                    add_field: '添加字段',
                    add_index: '添加索引',
                    index_select_fields: '选择字段',
                    no_types_found: '未找到类型',
                    field_name: '名称',
                    field_type: '类型',
                    field_actions: {
                        title: '字段属性',
                        unique: '唯一',
                        comments: '注释',
                        no_comments: '空',
                        delete_field: '删除字段',
                        // TODO: Translate
                        default_value: 'Default Value',
                        no_default: 'No default',
                        // TODO: Translate
                        character_length: 'Max Length',
                        precision: '精度',
                        scale: '小数位',
                    },
                    index_actions: {
                        title: '索引属性',
                        name: '名称',
                        unique: '唯一',
                        delete_index: '删除索引',
                    },
                    table_actions: {
                        title: '表操作',
                        change_schema: '更改模式',
                        add_field: '添加字段',
                        add_index: '添加索引',
                        duplicate_table: 'Duplicate Table', // TODO: Translate
                        delete_table: '删除表',
                    },
                },
                empty_state: {
                    title: '没有表',
                    description: '新建表以开始',
                },
            },
            relationships_section: {
                relationships: '关系',
                filter: '筛选',
                add_relationship: '添加关系',
                collapse: '全部折叠',
                relationship: {
                    primary: '主表',
                    foreign: '被引用表',
                    cardinality: '基数',
                    delete_relationship: '删除',
                    relationship_actions: {
                        title: '操作',
                        delete_relationship: '删除',
                    },
                },
                empty_state: {
                    title: '无关系',
                    description: '创建关系以连接表',
                },
            },
            dependencies_section: {
                dependencies: '依赖关系',
                filter: '筛选',
                collapse: '全部折叠',
                dependency: {
                    table: '表',
                    dependent_table: '依赖视图',
                    delete_dependency: '删除',
                    dependency_actions: {
                        title: '操作',
                        delete_dependency: '删除',
                    },
                },
                empty_state: {
                    title: '无依赖',
                    description: '创建视图以开始',
                },
            },

            // TODO: Translate
            areas_section: {
                areas: 'Areas',
                add_area: 'Add Area',
                filter: 'Filter',
                clear: 'Clear Filter',
                no_results: 'No areas found matching your filter.',

                area: {
                    area_actions: {
                        title: 'Area Actions',
                        edit_name: 'Edit Name',
                        delete_area: 'Delete Area',
                    },
                },
                empty_state: {
                    title: 'No areas',
                    description: 'Create an area to get started',
                },
            },
            // TODO: Translate
            custom_types_section: {
                custom_types: 'Custom Types',
                filter: 'Filter',
                clear: 'Clear Filter',
                no_results: 'No custom types found matching your filter.',
                empty_state: {
                    title: 'No custom types',
                    description:
                        'Custom types will appear here when they are available in your database',
                },
                custom_type: {
                    kind: 'Kind',
                    enum_values: 'Enum Values',
                    composite_fields: 'Fields',
                    no_fields: 'No fields defined',
                    field_name_placeholder: 'Field name',
                    field_type_placeholder: 'Select type',
                    add_field: 'Add Field',
                    no_fields_tooltip: 'No fields defined for this custom type',
                    custom_type_actions: {
                        title: 'Actions',
                        highlight_fields: 'Highlight Fields',
                        delete_custom_type: 'Delete',
                    },
                    delete_custom_type: 'Delete Type',
                },
            },
        },

        toolbar: {
            zoom_in: '放大',
            zoom_out: '缩小',
            save: '保存',
            show_all: '展示全部',
            undo: '撤销',
            redo: '重做',
            reorder_diagram: '重新排列关系图',
<<<<<<< HEAD
            highlight_overlapping_tables: 'Highlight Overlapping Tables',
            clear_custom_type_highlight: 'Clear highlight for "{{typeName}}"',
            clear_highlight: 'Clear highlight',
            custom_type_highlight_tooltip:
                'Highlighting "{{typeName}}" - Click to pulse tables, double-click to clear',
=======
            highlight_overlapping_tables: '突出显示重叠的表',
            // TODO: Translate
            filter: 'Filter Tables',
>>>>>>> 745bdee8
        },

        new_diagram_dialog: {
            database_selection: {
                title: '您是哪种数据库？',
                description: '每种数据库都有其特性和功能。',
                check_examples_long: '查看样例',
                check_examples_short: '样例',
            },

            import_database: {
                title: '导入您的数据库',
                database_edition: '数据库类型：',
                step_1: '在您的数据库中执行以下脚本：',
                step_2: '将结果粘贴于此 →',
                script_results_placeholder: '结果...',
                ssms_instructions: {
                    button_text: 'SSMS 说明',
                    title: '说明',
                    step_1: '前往 工具 > 选项 > 查询结果 > SQL Server。',
                    // TODO: Add translations
                    step_2: '如果您使用“Result to Grid”功能，请将非 XML 数据的最大提取字符数更改为 9999999。',
                },
                instructions_link: '需要帮助？看看如何操作',
                check_script_result: '检查脚本结果',
            },

            cancel: '取消',
            import_from_file: '从文件导入',
            back: '上一步',
            empty_diagram: '新建空关系图',
            continue: '下一步',
            import: '导入',
        },

        open_diagram_dialog: {
            title: '打开关系图',
            description: '从下面的列表中选择一个图表打开。',
            table_columns: {
                name: '名称',
                created_at: '创建于',
                last_modified: '最后修改于',
                tables_count: '表数量',
            },
            cancel: '取消',
            open: '打开',
        },

        export_sql_dialog: {
            title: '导出 SQL 语句',
            description: '将您的图表模式导出为 {{databaseType}} 脚本。',
            close: '关闭',
            loading: {
                text: 'AI 正在为 {{databaseType}} 生成 SQL 语句...',
                description: '此操作最多需要 30 秒。',
            },
            error: {
                message:
                    '生成 SQL 脚本时出错。请稍后再试，或者 <0>联系我们</0>。',
                description:
                    '随时使用您的 OPENAI_TOKEN，在<0>这里</0>查看手册。',
            },
        },

        create_relationship_dialog: {
            title: '创建关系',
            primary_table: '主表',
            primary_field: '主键字段',
            referenced_table: '被引用表',
            referenced_field: '被引用字段',
            primary_table_placeholder: '选择表',
            primary_field_placeholder: '选择字段',
            referenced_table_placeholder: '选择表',
            referenced_field_placeholder: '选择字段',
            no_tables_found: '未找到表',
            no_fields_found: '未找到字段',
            create: '创建',
            cancel: '取消',
        },

        import_database_dialog: {
            title: '导入到当前关系图',
            override_alert: {
                title: '导入数据库',
                content: {
                    alert: '导入此关系图将影响现有的表和关系。',
                    new_tables:
                        '将添加 <bold>{{newTablesNumber}}</bold> 个新表。',
                    new_relationships:
                        '将创建 <bold>{{newRelationshipsNumber}}</bold> 个新关系。',
                    tables_override:
                        '将覆盖 <bold>{{tablesOverrideNumber}}</bold> 个表。',
                    proceed: '您是否要继续操作？',
                },
                import: '导入',
                cancel: '取消',
            },
        },

        export_image_dialog: {
            title: '导出图片',
            description: '选择导出的缩放比例：',
            scale_1x: '1x 常规',
            scale_2x: '2x （推荐）',
            scale_3x: '3x',
            scale_4x: '4x',
            cancel: '取消',
            export: '导出',
            // TODO: Translate
            advanced_options: 'Advanced Options',
            pattern: 'Include background pattern',
            pattern_description: 'Add subtle grid pattern to background.',
            transparent: 'Transparent background',
            transparent_description: 'Remove background color from image.',
        },

        new_table_schema_dialog: {
            title: '选择模式',
            description: '当前显示多个模式。请选择一个用于新表。',
            cancel: '取消',
            confirm: '确认',
        },

        update_table_schema_dialog: {
            title: '更改模式',
            description: '更新表 "{{tableName}}" 的模式。',
            cancel: '取消',
            confirm: '更改',
        },

        star_us_dialog: {
            title: '帮助我们改进！',
            description: '您想在 GitHub 上为我们加注星标吗？只需点击一下即可！',
            close: '以后再说',
            confirm: '当然！',
        },
        export_diagram_dialog: {
            title: '导出关系图',
            description: '选择导出格式：',
            format_json: 'JSON',
            cancel: '取消',
            export: '导出',
            // TODO: translate
            error: {
                title: 'Error exporting diagram',
                description:
                    'Something went wrong. Need help? support@chartdb.io',
            },
        },

        import_diagram_dialog: {
            title: '导入关系图',
            description: '在下方粘贴关系图的 JSON：',
            cancel: '取消',
            import: '导入',
            error: {
                title: '导入关系图时出错',
                description:
                    '关系图 JSON 无效，请检查 JSON 后重试。需要帮助？ 联系 support@chartdb.io',
            },
        },
        // TODO: Translate
        import_dbml_dialog: {
            example_title: 'Import Example DBML',
            title: 'Import DBML',
            description: 'Import a database schema from DBML format.',
            import: 'Import',
            cancel: 'Cancel',
            skip_and_empty: 'Skip & Empty',
            show_example: 'Show Example',
            error: {
                title: 'Error',
                description: 'Failed to parse DBML. Please check the syntax.',
            },
        },
        relationship_type: {
            one_to_one: '一对一',
            one_to_many: '一对多',
            many_to_one: '多对一',
            many_to_many: '多对多',
        },

        canvas_context_menu: {
            new_table: '新建表',
            new_relationship: '新建关系',
            // TODO: Translate
            new_area: 'New Area',
        },

        table_node_context_menu: {
            edit_table: '编辑表',
            duplicate_table: 'Duplicate Table', // TODO: Translate
            delete_table: '删除表',
            add_relationship: 'Add Relationship', // TODO: Translate
        },

        snap_to_grid_tooltip: '对齐到网格（按住 {{key}}）',

        tool_tips: {
            double_click_to_edit: '双击编辑',
        },

        language_select: {
            change_language: '语言',
        },
    },
};

export const zh_CNMetadata: LanguageMetadata = {
    name: 'Chinese (Simplified)',
    nativeName: '简体中文',
    code: 'zh_CN',
};<|MERGE_RESOLUTION|>--- conflicted
+++ resolved
@@ -273,17 +273,14 @@
             undo: '撤销',
             redo: '重做',
             reorder_diagram: '重新排列关系图',
-<<<<<<< HEAD
-            highlight_overlapping_tables: 'Highlight Overlapping Tables',
+            // TODO: Translate
             clear_custom_type_highlight: 'Clear highlight for "{{typeName}}"',
             clear_highlight: 'Clear highlight',
             custom_type_highlight_tooltip:
                 'Highlighting "{{typeName}}" - Click to pulse tables, double-click to clear',
-=======
             highlight_overlapping_tables: '突出显示重叠的表',
             // TODO: Translate
             filter: 'Filter Tables',
->>>>>>> 745bdee8
         },
 
         new_diagram_dialog: {
