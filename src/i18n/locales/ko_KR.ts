import type { LanguageMetadata, LanguageTranslation } from '../types';

export const ko_KR: LanguageTranslation = {
    translation: {
        menu: {
            file: {
                file: '파일',
                new: '새 다이어그램',
                open: '열기',
                save: '저장',
                import_database: '데이터베이스 가져오기',
                export_sql: 'SQL로 저장',
                export_as: '다른 형식으로 저장',
                delete_diagram: '다이어그램 삭제',
                exit: '종료',
            },
            edit: {
                edit: '편집',
                undo: '실행 취소',
                redo: '다시 실행',
                clear: '모두 지우기',
            },
            view: {
                view: '보기',
                show_sidebar: '사이드바 보이기',
                hide_sidebar: '사이드바 숨기기',
                hide_cardinality: '카디널리티 숨기기',
                show_cardinality: '카디널리티 보이기',
                zoom_on_scroll: '스크롤 시 확대',
                theme: '테마',
                change_language: '언어/Language',
                show_dependencies: '종속성 보이기',
                hide_dependencies: '종속성 숨기기',
            },
            help: {
                help: '도움말',
                visit_website: 'ChartDB 사이트 방문',
                join_discord: 'Discord 가입',
                schedule_a_call: 'Talk with us!',
            },
        },

        delete_diagram_alert: {
            title: '다이어그램 삭제',
            description:
                '이 작업은 되돌릴 수 없으며 다이어그램이 영구적으로 삭제됩니다.',
            cancel: '취소',
            delete: '삭제',
        },

        clear_diagram_alert: {
            title: '다이어그램 지우기',
            description:
                '이 작업은 되돌릴 수 없으며 다이어그램의 모든 데이터가 지워집니다.',
            cancel: '취소',
            clear: '지우기',
        },

        reorder_diagram_alert: {
            title: '다이어그램 재정렬',
            description:
                '이 작업은 모든 다이어그램이 재정렬됩니다. 계속하시겠습니까?',
            reorder: '재정렬',
            cancel: '취소',
        },

        multiple_schemas_alert: {
            title: '다중 스키마',
            description:
                '현재 다이어그램에 {{schemasCount}}개의 스키마가 있습니다. Currently displaying: {{formattedSchemas}}.',
            dont_show_again: '다시 보여주지 마세요',
            change_schema: '변경',
            none: '없음',
        },

        theme: {
            system: '시스템 설정에 따름',
            light: '밝게',
            dark: '어둡게',
        },

        zoom: {
            on: '활성화',
            off: '비활성화',
        },

        last_saved: '최근 저장일시: ',
        saved: '저장됨',
        diagrams: '다이어그램',
        loading_diagram: '다이어그램 로딩중...',
        deselect_all: '모두 선택 해제',
        select_all: '모두 선택',
        clear: '지우기',
        show_more: '더 보기',
        show_less: '간략히',
        copy_to_clipboard: '클립보드에 복사',
        copied: '복사됨!',

        side_panel: {
            schema: '스키마:',
            filter_by_schema: '스키마로 필터링',
            search_schema: '스키마 검색...',
            no_schemas_found: '스키마를 찾을 수 없습니다.',
            view_all_options: '전체 옵션 보기...',
            tables_section: {
                tables: '테이블',
                add_table: '테이블 추가',
                filter: '필터',
                collapse: '모두 접기',

                table: {
                    fields: '필드',
                    nullable: 'null 여부',
                    primary_key: '기본키',
                    indexes: '인덱스',
                    comments: '주석',
                    no_comments: '주석 없음',
                    add_field: '필드 추가',
                    add_index: '인덱스 추가',
                    index_select_fields: '필드 선택',
                    no_types_found: '타입을 찾을 수 없습니다.',
                    field_name: '이름',
                    field_type: '타입',
                    field_actions: {
                        title: '필드 속성',
                        unique: '유니크 여부',
                        comments: '주석',
                        no_comments: '주석 없음',
                        delete_field: '필드 삭제',
                    },
                    index_actions: {
                        title: '인덱스 속성',
                        name: '인덱스 명',
                        unique: '유니크 여부',
                        delete_index: '인덱스 삭제',
                    },
                    table_actions: {
                        title: '테이블 작업',
                        change_schema: '스키마 변경',
                        add_field: '필드 추가',
                        add_index: '인덱스 추가',
                        delete_table: '테이블 삭제',
                    },
                },
                empty_state: {
                    title: '테이블 없음',
                    description: '테이블을 만들어 시작하세요.',
                },
            },
            relationships_section: {
                relationships: '연관 관계',
                filter: '필터',
                add_relationship: '연관 관계 추가',
                collapse: '모두 접기',
                relationship: {
                    primary: '주 테이블',
                    foreign: '참조 테이블',
                    cardinality: '카디널리티',
                    delete_relationship: '제거',
                    relationship_actions: {
                        title: '연관 관계 작업',
                        delete_relationship: '연관 관계 삭제',
                    },
                },
                empty_state: {
                    title: '연관 관계',
                    description: '테이블 연결을 위해 연관 관계를 생성하세요',
                },
            },
            dependencies_section: {
                dependencies: '종속성',
                filter: '필터',
                collapse: '모두 접기',
                dependency: {
                    table: '테이블',
                    dependent_table: '뷰 테이블',
                    delete_dependency: '삭제',
                    dependency_actions: {
                        title: '종속성 작업',
                        delete_dependency: '뷰 테이블 삭제',
                    },
                },
                empty_state: {
                    title: '뷰 테이블 없음',
                    description: '뷰 테이블을 만들어 시작하세요.',
                },
            },
        },

        toolbar: {
            zoom_in: '확대',
            zoom_out: '축소',
            save: '저장',
            show_all: '전체 저장',
            undo: '실행 취소',
            redo: '다시 실행',
            reorder_diagram: '다이어그램 재정렬',
            highlight_overlapping_tables: '겹치는 테이블 강조 표시',
        },

        new_diagram_dialog: {
            database_selection: {
                title: '당신의 데이터베이스 종류가 무엇인가요?',
                description:
                    '각 데이터베이스에는 고유한 기능과 특징이 있습니다.',
                check_examples_long: '예제 확인',
                check_examples_short: '예제들',
            },

            import_database: {
                title: '당신의 데이터베이스를 가져오세요',
                database_edition: '데이터베이스 세부 종류:',
                step_1: '데이터베이스에서 아래의 SQL을 실행해주세요:',
                step_2: '이곳에 결과를 붙여넣어주세요:',
                script_results_placeholder: '이곳에 스크립트 결과를 입력...',
                ssms_instructions: {
                    button_text: 'SSMS을 사용하시는 경우',
                    title: '지침',
                    step_1: '도구 > 옵션 > 쿼리 응답 > SQL Server',
                    step_2: '"결과를 그리드로 표시"를 사용하는 경우 비 XML 데이터에 대해 검색되는 최대 문자 수를 변경합니다. (9999999로 설정)',
                },
                instructions_link: '도움이 필요하신가요? 영상 가이드 보기',
                check_script_result: '스크립트 결과 확인',
            },

            cancel: '취소',
            back: '뒤로가기',
            empty_diagram: '빈 다이어그램으로 시작',
            continue: '계속',
            import: '가져오기',
        },

        open_diagram_dialog: {
            title: '다이어그램 열기',
            description: '아래의 목록에서 다이어그램을 선택하세요.',
            table_columns: {
                name: '이름',
                created_at: '생성일시',
                last_modified: '최근 수정일시',
                tables_count: '테이블 갯수',
            },
            cancel: '취소',
            open: '열기',
        },

        export_sql_dialog: {
            title: 'SQL로 내보내기',
            description: '다이어그램 스키마를 {{databaseType}} SQL로 내보내기',
            close: '닫기',
            loading: {
                text: '{{databaseType}} SQL을 AI가 생성하고 있습니다...',
                description: '30초 정도 걸릴 수 있습니다.',
            },
            error: {
                message:
                    'SQL 생성에 실패하였습니다. 잠시후 다시 시도해주세요 계속해서 증상이 발생하는 경우 <0>우리에게 연락해주세요</0>.',
                description:
                    '당신의 OPENAI_TOKEN가 있는 경우, <0>여기에서</0> 메뉴얼을 참고하여 사용하실 수 있습니다.',
            },
        },

        create_relationship_dialog: {
            title: '연관 관계 생성',
            primary_table: '주 테이블',
            primary_field: '주 필드',
            referenced_table: '참조 테이블',
            referenced_field: '참조 필드',
            primary_table_placeholder: '테이블 선택',
            primary_field_placeholder: '필드 선택',
            referenced_table_placeholder: '테이블 선택',
            referenced_field_placeholder: '필드 선택',
            no_tables_found: '테이블을 찾을 수 없습니다',
            no_fields_found: '필드를 찾을 수 없습니다',
            create: '생성',
            cancel: '취소',
        },

        import_database_dialog: {
            title: '현재 다이어그램 가져오기',
            override_alert: {
                title: '데이터베이스 가져오기',
                content: {
                    alert: '이 다이어그램을 가져오면 기존 테이블 및 연관 관계에 영향을 미칩니다.',
                    new_tables:
                        '<bold>{{newTablesNumber}}</bold>개의 신규 테이블 생성됨',
                    new_relationships:
                        '<bold>{{newRelationshipsNumber}}</bold>개의 신규 연관 관계 생성됨',
                    tables_override:
                        '<bold>{{tablesOverrideNumber}}</bold>개의 테이블이 덮어씌워짐',
                    proceed: '정말로 가져오시겠습니까?',
                },
                import: '가져오기',
                cancel: '취소',
            },
        },

        export_image_dialog: {
            title: '이미지로 내보내기',
            description: '내보낼 배율을 선택해주세요:',
            scale_1x: '1x 기본',
            scale_2x: '2x (권장)',
            scale_3x: '3x',
            scale_4x: '4x',
            cancel: '취소',
            export: '내보내기',
        },

        new_table_schema_dialog: {
            title: '스키마 선택',
            description:
                '현재 여러 스키마가 표시됩니다. 새 테이블을 위해 하나를 선택합니다.',
            cancel: '취소',
            confirm: 'Confirm',
        },

        update_table_schema_dialog: {
            title: '스키마 변경',
            description: '"{{tableName}}" 테이블 스키마를 수정합니다',
            cancel: '취소',
            confirm: '변경',
        },

        star_us_dialog: {
            title: '개선할 수 있도록 도와주세요!',
            description:
                'GitHub에 별을 찍어주시겠습니까? 클릭 한번이면 됩니다!',
            close: '아직은 괜찮아요',
            confirm: '당연하죠!',
        },

        relationship_type: {
            one_to_one: '일대일 (1:1)',
            one_to_many: '일대다 (1:N)',
            many_to_one: '다대일 (N:1)',
            many_to_many: '다대다 (N:N)',
        },

        canvas_context_menu: {
            new_table: '새 테이블',
            new_relationship: '새 연관관계',
        },

        table_node_context_menu: {
            edit_table: '테이블 수정',
            delete_table: '테이블 삭제',
        },

<<<<<<< HEAD
        // TODO: Add translations
        snap_to_grid_tooltip: 'Snap to Grid (Hold {{key}})',
=======
        tool_tips: {
            double_click_to_edit: '더블클릭하여 편집',
        },
>>>>>>> 2c69b08e
    },
};

export const ko_KRMetadata: LanguageMetadata = {
    name: '한국어',
    code: 'ko_KR',
};<|MERGE_RESOLUTION|>--- conflicted
+++ resolved
@@ -345,14 +345,12 @@
             delete_table: '테이블 삭제',
         },
 
-<<<<<<< HEAD
         // TODO: Add translations
         snap_to_grid_tooltip: 'Snap to Grid (Hold {{key}})',
-=======
+
         tool_tips: {
             double_click_to_edit: '더블클릭하여 편집',
         },
->>>>>>> 2c69b08e
     },
 };
 
