import i18n from 'i18next';
import { initReactI18next } from 'react-i18next';
import LanguageDetector from 'i18next-browser-languagedetector';
import type { LanguageMetadata } from './types';
import { en, enMetadata } from './locales/en';
import { es, esMetadata } from './locales/es';
import { fr, frMetadata } from './locales/fr';
import { de, deMetadata } from './locales/de';
import { hi, hiMetadata } from './locales/hi';
import { ja, jaMetadata } from './locales/ja';
import { ko_KR, ko_KRMetadata } from './locales/ko_KR';
import { pt_BR, pt_BRMetadata } from './locales/pt_BR';
import { uk, ukMetadata } from './locales/uk';
import { ru, ruMetadata } from './locales/ru';
import { zh_CN, zh_CNMetadata } from './locales/zh_CN';
import { zh_TW, zh_TWMetadata } from './locales/zh_TW';
import { ne, neMetadata } from './locales/ne';
import { mr, mrMetadata } from './locales/mr';
import { tr, trMetadata } from './locales/tr';
import { id_ID, id_IDMetadata } from './locales/id_ID';
import { te, teMetadata } from './locales/te';
<<<<<<< HEAD
import { bn, bnMetadata } from './locales/bn';

=======
import { gu, guMetadata } from './locales/gu';
import { vi, viMetadata } from './locales/vi';
>>>>>>> 05eaf85a

export const languages: LanguageMetadata[] = [
    enMetadata,
    esMetadata,
    frMetadata,
    deMetadata,
    hiMetadata,
    jaMetadata,
    ko_KRMetadata,
    pt_BRMetadata,
    ukMetadata,
    ruMetadata,
    zh_CNMetadata,
    zh_TWMetadata,
    neMetadata,
    mrMetadata,
    trMetadata,
    id_IDMetadata,
    teMetadata,
<<<<<<< HEAD
    bnMetadata
=======
    guMetadata,
    viMetadata,
>>>>>>> 05eaf85a
];

const resources = {
    en,
    es,
    fr,
    de,
    hi,
    ja,
    ko_KR,
    pt_BR,
    uk,
    ru,
    zh_CN,
    zh_TW,
    ne,
    mr,
    tr,
    id_ID,
    te,
<<<<<<< HEAD
    bn
=======
    gu,
    vi,
>>>>>>> 05eaf85a
};

i18n.use(LanguageDetector)
    .use(initReactI18next)
    .init({
        resources,
        interpolation: {
            escapeValue: false,
        },
        fallbackLng: enMetadata.code,
        debug: false,
    });

export { i18n };<|MERGE_RESOLUTION|>--- conflicted
+++ resolved
@@ -19,13 +19,10 @@
 import { tr, trMetadata } from './locales/tr';
 import { id_ID, id_IDMetadata } from './locales/id_ID';
 import { te, teMetadata } from './locales/te';
-<<<<<<< HEAD
 import { bn, bnMetadata } from './locales/bn';
-
-=======
 import { gu, guMetadata } from './locales/gu';
 import { vi, viMetadata } from './locales/vi';
->>>>>>> 05eaf85a
+
 
 export const languages: LanguageMetadata[] = [
     enMetadata,
@@ -45,12 +42,9 @@
     trMetadata,
     id_IDMetadata,
     teMetadata,
-<<<<<<< HEAD
     bnMetadata
-=======
     guMetadata,
-    viMetadata,
->>>>>>> 05eaf85a
+    viMetadata
 ];
 
 const resources = {
@@ -71,12 +65,9 @@
     tr,
     id_ID,
     te,
-<<<<<<< HEAD
     bn
-=======
     gu,
-    vi,
->>>>>>> 05eaf85a
+    vi
 };
 
 i18n.use(LanguageDetector)
