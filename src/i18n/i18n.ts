import i18n from 'i18next';
import { initReactI18next } from 'react-i18next';
import type { LanguageMetadata } from './types';
import { en, enMetadata } from './locales/en';
import { es, esMetadata } from './locales/es';
import { fr, frMetadata } from './locales/fr';
import { de, deMetadata } from './locales/de';
import { hi, hiMetadata } from './locales/hi';
import { ja, jaMetadata } from './locales/ja';
import { ko_KR, ko_KRMetadata } from './locales/ko_KR.ts';
import { pt_BR, pt_BRMetadata } from './locales/pt_BR';
import { uk, ukMetadata } from './locales/uk';
<<<<<<< HEAD
import { zh_TW, zh_TWMetadata } from './locales/zh_TW';
=======
import { ru, ruMetadata } from './locales/ru';
>>>>>>> 85e691fc

export const languages: LanguageMetadata[] = [
    enMetadata,
    esMetadata,
    frMetadata,
    deMetadata,
    hiMetadata,
    jaMetadata,
    ko_KRMetadata,
    pt_BRMetadata,
    ukMetadata,
<<<<<<< HEAD
    zh_TWMetadata,
=======
    ruMetadata,
>>>>>>> 85e691fc
];

const resources = {
    en,
    es,
    fr,
    de,
    hi,
    ja,
    ko_KR,
    pt_BR,
    uk,
<<<<<<< HEAD
    zh_TW,
=======
    ru,
>>>>>>> 85e691fc
};

i18n.use(initReactI18next).init({
    resources,
    lng: enMetadata.code,
    interpolation: {
        escapeValue: false,
    },
    fallbackLng: enMetadata.code,
    debug: false,
});

export { i18n };<|MERGE_RESOLUTION|>--- conflicted
+++ resolved
@@ -10,11 +10,8 @@
 import { ko_KR, ko_KRMetadata } from './locales/ko_KR.ts';
 import { pt_BR, pt_BRMetadata } from './locales/pt_BR';
 import { uk, ukMetadata } from './locales/uk';
-<<<<<<< HEAD
 import { zh_TW, zh_TWMetadata } from './locales/zh_TW';
-=======
 import { ru, ruMetadata } from './locales/ru';
->>>>>>> 85e691fc
 
 export const languages: LanguageMetadata[] = [
     enMetadata,
@@ -26,11 +23,8 @@
     ko_KRMetadata,
     pt_BRMetadata,
     ukMetadata,
-<<<<<<< HEAD
     zh_TWMetadata,
-=======
     ruMetadata,
->>>>>>> 85e691fc
 ];
 
 const resources = {
@@ -43,11 +37,8 @@
     ko_KR,
     pt_BR,
     uk,
-<<<<<<< HEAD
     zh_TW,
-=======
     ru,
->>>>>>> 85e691fc
 };
 
 i18n.use(initReactI18next).init({
