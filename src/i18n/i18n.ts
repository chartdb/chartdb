--- conflicted
+++ resolved
@@ -4,22 +4,16 @@
 import { es } from './locales/es';
 import { fr } from './locales/fr';
 import { de } from './locales/de';
-<<<<<<< HEAD
 import { hi } from './locales/hi';
-=======
 import { ja } from './locales/ja';
->>>>>>> 588543f3
 
 const resources = {
     en,
     es,
     fr,
     de,
-<<<<<<< HEAD
     hi,
-=======
     ja,
->>>>>>> 588543f3
 };
 
 i18n.use(initReactI18next).init({
