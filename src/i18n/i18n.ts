--- conflicted
+++ resolved
@@ -14,12 +14,9 @@
 import { ru, ruMetadata } from './locales/ru';
 import { zh_CN, zh_CNMetadata } from './locales/zh_CN';
 import { zh_TW, zh_TWMetadata } from './locales/zh_TW';
-<<<<<<< HEAD
-import { id_ID, id_IDMetadata } from './locales/id_ID.ts';
-=======
 import { ne, neMetadata } from './locales/ne';
 import { mr, mrMetadata } from './locales/mr';
->>>>>>> 0530f917
+import { id_ID, id_IDMetadata } from './locales/id_ID.ts';
 
 export const languages: LanguageMetadata[] = [
     enMetadata,
@@ -34,12 +31,9 @@
     ruMetadata,
     zh_CNMetadata,
     zh_TWMetadata,
-<<<<<<< HEAD
-    id_IDMetadata,
-=======
     neMetadata,
     mrMetadata,
->>>>>>> 0530f917
+    id_IDMetadata,
 ];
 
 const resources = {
@@ -55,12 +49,9 @@
     ru,
     zh_CN,
     zh_TW,
-<<<<<<< HEAD
-    id_ID,
-=======
     ne,
     mr,
->>>>>>> 0530f917
+    id_ID,
 };
 
 i18n.use(LanguageDetector)
